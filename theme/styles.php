<?php
// This file is part of Moodle - http://moodle.org/
//
// Moodle is free software: you can redistribute it and/or modify
// it under the terms of the GNU General Public License as published by
// the Free Software Foundation, either version 3 of the License, or
// (at your option) any later version.
//
// Moodle is distributed in the hope that it will be useful,
// but WITHOUT ANY WARRANTY; without even the implied warranty of
// MERCHANTABILITY or FITNESS FOR A PARTICULAR PURPOSE.  See the
// GNU General Public License for more details.
//
// You should have received a copy of the GNU General Public License
// along with Moodle.  If not, see <http://www.gnu.org/licenses/>.

/**
 * This file is responsible for serving the one huge CSS of each theme.
 *
 * @package   core
 * @copyright 2009 Petr Skoda (skodak)  {@link http://skodak.org}
 * @license   http://www.gnu.org/copyleft/gpl.html GNU GPL v3 or later
 */

// Disable moodle specific debug messages and any errors in output,
// comment out when debugging or better look into error log!
define('NO_DEBUG_DISPLAY', true);

define('ABORT_AFTER_CONFIG', true);
require('../config.php');
require_once($CFG->dirroot.'/lib/csslib.php');

if ($slashargument = min_get_slash_argument()) {
    $slashargument = ltrim($slashargument, '/');
    if (substr_count($slashargument, '/') < 2) {
        css_send_css_not_found();
    }

    if (strpos($slashargument, '_s/') === 0) {
        // Can't use SVG.
        $slashargument = substr($slashargument, 3);
        $usesvg = false;
    } else {
        $usesvg = true;
    }

    $chunk = null;
    if (preg_match('#/(chunk(\d+)(/|$))#', $slashargument, $matches)) {
        $chunk = (int)$matches[2];
        $slashargument = str_replace($matches[1], '', $slashargument);
    }

    list($themename, $rev, $type) = explode('/', $slashargument, 3);
    $themename = min_clean_param($themename, 'SAFEDIR');
    $rev       = min_clean_param($rev, 'INT');
    $type      = min_clean_param($type, 'SAFEDIR');

} else {
    $themename = min_optional_param('theme', 'standard', 'SAFEDIR');
    $rev       = min_optional_param('rev', 0, 'INT');
    $type      = min_optional_param('type', 'all', 'SAFEDIR');
    $chunk     = min_optional_param('chunk', null, 'INT');
    $usesvg    = (bool)min_optional_param('svg', '1', 'INT');
}

if ($type === 'editor') {
    // The editor CSS is never chunked.
    $chunk = null;
} else if ($type === 'all' || $type === 'all-rtl') {
    // We're fine.
} else {
    css_send_css_not_found();
}

if (file_exists("$CFG->dirroot/theme/$themename/config.php")) {
    // The theme exists in standard location - ok.
} else if (!empty($CFG->themedir) and file_exists("$CFG->themedir/$themename/config.php")) {
    // Alternative theme location contains this theme - ok.
} else {
    header('HTTP/1.0 404 not found');
    die('Theme was not found, sorry.');
}

$candidatedir = "$CFG->localcachedir/theme/$rev/$themename/css";
$etag = "$rev/$themename/$type";
$candidatename = $type;
if (!$usesvg) {
    // Add to the sheet name, one day we'll be able to just drop this.
    $candidatedir .= '/nosvg';
    $etag .= '/nosvg';
}

if ($chunk !== null) {
    $etag .= '/chunk'.$chunk;
    $candidatename .= '.'.$chunk;
}
$candidatesheet = "$candidatedir/$candidatename.css";
$etag = sha1($etag);

if (file_exists($candidatesheet)) {
    if (!empty($_SERVER['HTTP_IF_NONE_MATCH']) || !empty($_SERVER['HTTP_IF_MODIFIED_SINCE'])) {
        // We do not actually need to verify the etag value because our files
        // never change in cache because we increment the rev counter.
        css_send_unmodified(filemtime($candidatesheet), $etag);
    }
    css_send_cached_css($candidatesheet, $etag);
}

// Ok, now we need to start normal moodle script, we need to load all libs and $DB.
define('ABORT_AFTER_CONFIG_CANCEL', true);

define('NO_MOODLE_COOKIES', true); // Session not used here.
define('NO_UPGRADE_CHECK', true);  // Ignore upgrade check.

require("$CFG->dirroot/lib/setup.php");

$theme = theme_config::load($themename);
$theme->force_svg_use($usesvg);
$theme->set_rtl_mode($type === 'all-rtl' ? true : false);

$themerev = theme_get_revision();

$cache = true;
if ($themerev <= 0 or $themerev != $rev) {
    $rev = $themerev;
    $cache = false;

    $candidatedir = "$CFG->localcachedir/theme/$rev/$themename/css";
    $etag = "$rev/$themename/$type";
    $candidatename = $type;
    if (!$usesvg) {
        // Add to the sheet name, one day we'll be able to just drop this.
        $candidatedir .= '/nosvg';
        $etag .= '/nosvg';
    }

    if ($chunk !== null) {
        $etag .= '/chunk'.$chunk;
        $candidatename .= '.'.$chunk;
    }
    $candidatesheet = "$candidatedir/$candidatename.css";
    $etag = sha1($etag);
}

make_localcache_directory('theme', false);

if ($type === 'editor') {
    $csscontent = $theme->get_css_content_editor();
    css_store_css($theme, "$candidatedir/editor.css", $csscontent, false);

} else {
    // Fetch a lock whilst the CSS is fetched as this can be slow and CPU intensive.
    // Each client should wait for one to finish the compilation before starting the compiler.
    $lockfactory = \core\lock\lock_config::get_lock_factory('core_theme_get_css_content');
    $lock = $lockfactory->get_lock($themename, rand(90, 120));

    if (file_exists($candidatesheet)) {
        // The file was built while we waited for the lock, we release the lock and serve the file.
        if ($lock) {
            $lock->release();
        }

        if ($cache) {
            css_send_cached_css($candidatesheet, $etag);
        } else {
            css_send_uncached_css(file_get_contents($candidatesheet));
        }
    }

<<<<<<< HEAD
    // The lock is still held, and the sheet still does not exist.
    // Compile the CSS content.
    $csscontent = $theme->get_css_content();
=======
    // Older IEs require smaller chunks.
    if (!$csscontent = $theme->get_css_cached_content()) {
        $csscontent = $theme->get_css_content();
        $theme->set_css_content_cache($csscontent);
    }
>>>>>>> 4cc2f33b

    $relroot = preg_replace('|^http.?://[^/]+|', '', $CFG->wwwroot);
    if (!empty($slashargument)) {
        if ($usesvg) {
            $chunkurl = "{$relroot}/theme/styles.php/{$themename}/{$rev}/$type";
        } else {
            $chunkurl = "{$relroot}/theme/styles.php/_s/{$themename}/{$rev}/$type";
        }
    } else {
        if ($usesvg) {
            $chunkurl = "{$relroot}/theme/styles.php?theme={$themename}&rev={$rev}&type=$type";
        } else {
            $chunkurl = "{$relroot}/theme/styles.php?theme={$themename}&rev={$rev}&type=$type&svg=0";
        }
    }

    css_store_css($theme, "$candidatedir/$type.css", $csscontent, true, $chunkurl);

    if ($lock) {
        // Now that the CSS has been generated and/or stored, release the lock.
        // This will allow waiting clients to use the newly generated and stored CSS.
        $lock->release();
    }
}

if (!$cache) {
    // Do not pollute browser caches if invalid revision requested,
    // let's ignore legacy IE breakage here too.
    css_send_uncached_css($csscontent);

} else if ($chunk !== null and file_exists($candidatesheet)) {
    // Greetings stupid legacy IEs!
    css_send_cached_css($candidatesheet, $etag);

} else {
    // Real browsers - this is the expected result!
    css_send_cached_css_content($csscontent, $etag);
}<|MERGE_RESOLUTION|>--- conflicted
+++ resolved
@@ -167,17 +167,12 @@
         }
     }
 
-<<<<<<< HEAD
     // The lock is still held, and the sheet still does not exist.
     // Compile the CSS content.
-    $csscontent = $theme->get_css_content();
-=======
-    // Older IEs require smaller chunks.
     if (!$csscontent = $theme->get_css_cached_content()) {
         $csscontent = $theme->get_css_content();
         $theme->set_css_content_cache($csscontent);
     }
->>>>>>> 4cc2f33b
 
     $relroot = preg_replace('|^http.?://[^/]+|', '', $CFG->wwwroot);
     if (!empty($slashargument)) {
