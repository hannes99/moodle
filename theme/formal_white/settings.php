<?php

/**
 * Settings for the formal_white theme
 */

defined('MOODLE_INTERNAL') || die;

if ($ADMIN->fulltree) {
    // font size reference
    $name = 'theme_formal_white/fontsizereference';
    $title = get_string('fontsizereference','theme_formal_white');
    $description = get_string('fontsizereferencedesc', 'theme_formal_white');
    $default = '13';
    $choices = array(11=>'11px', 12=>'12px', 13=>'13px', 14=>'14px', 15=>'15px', 16=>'16px');
    $setting = new admin_setting_configselect($name, $title, $description, $default, $choices);
    $settings->add($setting);

    // moodle 1.* like setting
    $name = 'theme_formal_white/noframe';
    $title = get_string('noframe','theme_formal_white');
    $description = get_string('noframedesc', 'theme_formal_white');
    $default = '0';
    $setting = new admin_setting_configcheckbox($name, $title, $description, $default);
    $settings->add($setting);

    // Display logo or heading
    $name = 'theme_formal_white/displaylogo';
    $title = get_string('displaylogo','theme_formal_white');
    $description = get_string('displaylogodesc', 'theme_formal_white');
    $default = '1';
    $choices = array(1=>get_string('moodlelogo', 'theme_formal_white'), 0=>get_string('heading', 'theme_formal_white'));
    $setting = new admin_setting_configselect($name, $title, $description, $default, $choices);
    $settings->add($setting);

    // Custom site logo setting
    $name = 'theme_formal_white/logo';
    $title = get_string('logo','theme_formal_white');
    $description = get_string('logodesc', 'theme_formal_white');
    $default = '';
    $setting = new admin_setting_configtext($name, $title, $description, $default, PARAM_URL);
    $settings->add($setting);

    // Custom front page site logo setting
    $name = 'theme_formal_white/frontpagelogo';
    $title = get_string('frontpagelogo','theme_formal_white');
    $description = get_string('frontpagelogodesc', 'theme_formal_white');
    $default = '';
    $setting = new admin_setting_configtext($name, $title, $description, $default, PARAM_URL);
    $settings->add($setting);

    // page header background colour setting
    $name = 'theme_formal_white/headerbgc';
    $title = get_string('headerbgc','theme_formal_white');
    $description = get_string('headerbgcdesc', 'theme_formal_white');
    $default = '#E3DFD4';
    $previewconfig = array('selector'=>'#page-header', 'style'=>'backgroundColor');
    $setting = new admin_setting_configcolourpicker($name, $title, $description, $default, $previewconfig);
    $settings->add($setting);

<<<<<<< HEAD
    // Block region width
    $name = 'theme_formal_white/blockcolumnwidth';
    $title = get_string('blockcolumnwidth','theme_formal_white');
    $description = get_string('blockcolumnwidthdesc', 'theme_formal_white');
    $default = '200';
    $choices = array(150=>'150px', 170=>'170px', 200=>'200px', 240=>'240px', 290=>'290px', 350=>'350px', 420=>'420px');
=======
    // creditstomoodleorg: ctmo
    $name = 'theme_formal_white/creditstomoodleorg';
    $title = get_string('creditstomoodleorg','theme_formal_white');
    $description = get_string('creditstomoodleorgdesc', 'theme_formal_white');
    $default = '2';
    $choices = array(2=>get_string('ctmo_ineverypage', 'theme_formal_white'), 1=>get_string('ctmo_onfrontpageonly', 'theme_formal_white'), 0=>get_string('ctmo_no', 'theme_formal_white'));
>>>>>>> e0523b97
    $setting = new admin_setting_configselect($name, $title, $description, $default, $choices);
    $settings->add($setting);

    // Block content background colour setting
    $name = 'theme_formal_white/blockcontentbgc';
    $title = get_string('blockcontentbgc','theme_formal_white');
    $description = get_string('blockcontentbgcdesc', 'theme_formal_white');
    $default = '#F6F6F6';
    $previewconfig = array('selector'=>'.block .content', 'style'=>'backgroundColor');
    $setting = new admin_setting_configcolourpicker($name, $title, $description, $default, $previewconfig);
    $settings->add($setting);

    // Left column colour setting
    $name = 'theme_formal_white/lblockcolumnbgc';
    $title = get_string('lblockcolumnbgc','theme_formal_white');
    $description = get_string('lblockcolumnbgcdesc', 'theme_formal_white');
    $default = '#E3DFD4';
    $previewconfig = array('selector'=>'#page-content, #page-content #region-pre, #page-content #region-post-box', 'style'=>'backgroundColor');
    $setting = new admin_setting_configcolourpicker($name, $title, $description, $default, $previewconfig);
    $settings->add($setting);

    // Right column colour setting
    $name = 'theme_formal_white/rblockcolumnbgc';
    $title = get_string('rblockcolumnbgc','theme_formal_white');
    $description = get_string('rblockcolumnbgcdesc', 'theme_formal_white');
    $default = '';
    $previewconfig = array('selector'=>'#page-content #region-post-box, #page-content #region-post', 'style'=>'backgroundColor');
    $setting = new admin_setting_configcolourpicker($name, $title, $description, $default, $previewconfig);
    $settings->add($setting);

    // Foot note setting
    $name = 'theme_formal_white/footnote';
    $title = get_string('footnote','theme_formal_white');
    $description = get_string('footnotedesc', 'theme_formal_white');
    $default = '';
    $setting = new admin_setting_confightmleditor($name, $title, $description, $default);
    $settings->add($setting);

    // Custom CSS file
    $name = 'theme_formal_white/customcss';
    $title = get_string('customcss','theme_formal_white');
    $description = get_string('customcssdesc', 'theme_formal_white');
    $default = '';
    $setting = new admin_setting_configtextarea($name, $title, $description, $default);
    $settings->add($setting);
}<|MERGE_RESOLUTION|>--- conflicted
+++ resolved
@@ -58,21 +58,21 @@
     $setting = new admin_setting_configcolourpicker($name, $title, $description, $default, $previewconfig);
     $settings->add($setting);
 
-<<<<<<< HEAD
+    // creditstomoodleorg: ctmo
+    $name = 'theme_formal_white/creditstomoodleorg';
+    $title = get_string('creditstomoodleorg','theme_formal_white');
+    $description = get_string('creditstomoodleorgdesc', 'theme_formal_white');
+    $default = '2';
+    $choices = array(2 => get_string('ctmo_ineverypage', 'theme_formal_white'), 1 => get_string('ctmo_onfrontpageonly', 'theme_formal_white'), 0 => get_string('ctmo_no', 'theme_formal_white'));
+    $setting = new admin_setting_configselect($name, $title, $description, $default, $choices);
+    $settings->add($setting);
+
     // Block region width
     $name = 'theme_formal_white/blockcolumnwidth';
     $title = get_string('blockcolumnwidth','theme_formal_white');
     $description = get_string('blockcolumnwidthdesc', 'theme_formal_white');
     $default = '200';
     $choices = array(150=>'150px', 170=>'170px', 200=>'200px', 240=>'240px', 290=>'290px', 350=>'350px', 420=>'420px');
-=======
-    // creditstomoodleorg: ctmo
-    $name = 'theme_formal_white/creditstomoodleorg';
-    $title = get_string('creditstomoodleorg','theme_formal_white');
-    $description = get_string('creditstomoodleorgdesc', 'theme_formal_white');
-    $default = '2';
-    $choices = array(2=>get_string('ctmo_ineverypage', 'theme_formal_white'), 1=>get_string('ctmo_onfrontpageonly', 'theme_formal_white'), 0=>get_string('ctmo_no', 'theme_formal_white'));
->>>>>>> e0523b97
     $setting = new admin_setting_configselect($name, $title, $description, $default, $choices);
     $settings->add($setting);
 
