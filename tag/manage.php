--- conflicted
+++ resolved
@@ -265,11 +265,7 @@
         $flag           = $tag->flag;
         $timemodified   = format_time(time() - $tag->timemodified);
         $checkbox       = html_writer::tag('input', '', array('type' => 'checkbox', 'name' => 'tagschecked[]', 'value' => $tag->id));
-<<<<<<< HEAD
-        $attrs          = array('type' => 'text', 'id' => 'newname_' . $tag->id, 'name' => 'newname["'.$tag->id.'"]');
-=======
         $attrs          = array('type' => 'text', 'id' => 'newname_' . $tag->id, 'name' => 'newname['.$tag->id.']');
->>>>>>> 04a530c9
         $text           = html_writer::label(get_string('newname', 'tag'), 'newname_' . $tag->id, false, array('class' => 'accesshide'));
         $text          .= html_writer::empty_tag('input', $attrs);
         $tagtype        = html_writer::label(get_string('tagtype', 'tag'), 'menutagtypes'. $tag->id, false, array('class' => 'accesshide'));
