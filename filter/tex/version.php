<?php
// This file is part of Moodle - http://moodle.org/
//
// Moodle is free software: you can redistribute it and/or modify
// it under the terms of the GNU General Public License as published by
// the Free Software Foundation, either version 3 of the License, or
// (at your option) any later version.
//
// Moodle is distributed in the hope that it will be useful,
// but WITHOUT ANY WARRANTY; without even the implied warranty of
// MERCHANTABILITY or FITNESS FOR A PARTICULAR PURPOSE.  See the
// GNU General Public License for more details.
//
// You should have received a copy of the GNU General Public License
// along with Moodle.  If not, see <http://www.gnu.org/licenses/>.

/**
 * Tex filter
 *
 * @package    filter
 * @subpackage tex
 * @copyright  2010 Petr Skoda {@link http://skodak.org}
 * @license    http://www.gnu.org/copyleft/gpl.html GNU GPL v3 or later
 */

defined('MOODLE_INTERNAL') || die();

<<<<<<< HEAD
$plugin->version   = 2013110500;        // The current plugin version (Date: YYYYMMDDXX)
$plugin->requires  = 2013110500;        // Requires this Moodle version
=======
$plugin->version   = 2013050101;        // The current plugin version (Date: YYYYMMDDXX)
$plugin->requires  = 2013050100;        // Requires this Moodle version
>>>>>>> 7a372321
$plugin->component = 'filter_tex';      // Full name of the plugin (used for diagnostics)<|MERGE_RESOLUTION|>--- conflicted
+++ resolved
@@ -25,11 +25,6 @@
 
 defined('MOODLE_INTERNAL') || die();
 
-<<<<<<< HEAD
-$plugin->version   = 2013110500;        // The current plugin version (Date: YYYYMMDDXX)
+$plugin->version   = 2013120300;        // The current plugin version (Date: YYYYMMDDXX)
 $plugin->requires  = 2013110500;        // Requires this Moodle version
-=======
-$plugin->version   = 2013050101;        // The current plugin version (Date: YYYYMMDDXX)
-$plugin->requires  = 2013050100;        // Requires this Moodle version
->>>>>>> 7a372321
 $plugin->component = 'filter_tex';      // Full name of the plugin (used for diagnostics)