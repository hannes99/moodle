This files describes API changes in core libraries and APIs,
information provided here is intended especially for developers.

=== 3.7 ===
* Nodes in the navigation api can have labels for each group. See set/get_collectionlabel().
* The method core_user::is_real_user() now returns false for userid = 0 parameter
* 'mform1' dependencies (in themes, js...) will stop working because a randomly generated string has been added to the id
attribute on forms to avoid collisions in forms loaded in AJAX requests.
* A new method to allow queueing or rescheduling of an existing scheduled task was added. This allows an existing task
  to be updated or queued as required. This new functionality can be found in \core\task\manager::reschedule_or_queue_adhoc_task.
* Icons are displayed for screen readers unless they have empty alt text (aria-hidden). Do not provide an icon with alt text immediately beside an element with exactly the same text.
* admin_settingpage has a new function hide_if(), modeled after the same functionality in the forms library. This allows admin settings to be dynamically hidden based on the values of other settings.
* The \core_rating provider's get_sql_join function now accepts an optional $innerjoin parameter.
  It is recommended that privacy providers using this function call rewrite any long query into a number of separate
  calls to add_from_sql for improved performance, and that the new argument is used.
  This will allow queries to remain backwards-compatible with older versions of Moodle but will have significantly better performance in version supporting the innerjoin parameter.
* /message/defaultoutputs.php file and admin_page_defaultmessageoutputs class have been deprecated
  and all their settings moved to admin/message.php (see MDL-64495). Please use admin_page_managemessageoutputs class instead.
* A new parameter $lang has been added to mustache_template_source_loader->load_with_dependencies() method
  so it is possible for Mustache to request string in a specific language.
* Behat timeout constants behat_base::TIMEOUT, EXTENDED_TIMEOUT, and REDUCED_TIMEOUT have been
  deprecated. Please instead use the functions behat_base::get_timeout(), get_extended_timeout(),
  and get_reduced_timeout(). These allow for timeouts to be increased by a setting in config.php.
* The $draftitemid parameter of file_save_draft_area_files() function now supports the constant IGNORE_FILE_MERGE:
  When the parameter is set to that constant, the function won't process file merging, keeping the original state of the file area.
* Introduced new callback for plugin developers '<component>_pre_processor_message_send($procname, $proceventdata)':
  This will allow any plugin to manipulate messages or notifications before they are sent by a processor (email, mobile...)
* New capability 'moodle/category:viewcourselist' in category context that controls whether user is able to browse list of courses
  in this category. To work with list of courses use API methods in core_course_category and also 'course' form element.
* It is possible to pass additional conditions to get_courses_search();
  core_course_category::search_courses() now allows to search only among courses with completion enabled.
* Add support for a new xxx_after_require_login callback
<<<<<<< HEAD
* A new conversation type has been created for self-conversations. During the upgrading process:
  - Firstly, the existing self-conversations will be starred and migrated to the new type, removing the duplicated members in the
  message_conversation_members table.
  - Secondly, the legacy self conversations will be migrated from the legacy 'message_read' table. They will be created using the
  new conversation type and will be favourited.
  - Finally, the self-conversations for all remaining users without them will be created and starred.
Besides, from now, a self-conversation will be created and starred by default to all the new users (even when $CFG->messaging
is disabled).
* New optional parameter $throwexception for \get_complete_user_data(). If true, an exception will be thrown when there's no
  matching record found or when there are multiple records found for the given field value. If false, it will simply return false.
  Defaults to false when not set.
* Exposed submit button to allow custom styling (via customclassoverride variable) which can override btn-primary/btn-secondary classes
=======
* `$includetoken` parameter type has been changed. Now supports:
   boolean: False indicates to not include the token, true indicates to generate a token for the current user ($USER).
   integer: Indicates to generate a token for the user whose id is the integer value.
* The following functions have been updated to support the new usage:
    - make_pluginfile_url
    - file_rewrite_pluginfile_urls
>>>>>>> a129ba04

=== 3.6 ===

* A new token-based version of pluginfile.php has been added which can be used for out-of-session file serving by
  setting the `$includetoken` parameter to true on the `moodle_url::make_pluginfile_url()`, and
  `moodle_url::make_file_url()` functions.
* The following picture functions have been updated to support use of the new token-based file serving:
    - print_group_picture
    - get_group_picture_url
* The `user_picture` class has a new public `$includetoken` property which can be set to make use of the new token-based
  file serving.
* Custom AJAX handlers for the form autocomplete fields can now optionally return string in their processResults()
  callback. If a string is returned, it is displayed instead of the list of suggested items. This can be used, for
  example, to inform the user that there are too many items matching the current search criteria.
* The form element 'htmleditor' has been deprecated. Please use the 'editor' element instead.
* The print_textarea() function has been deprecated. Please use $OUTPUT->print_textarea() instead.
* The following functions have been finally deprecated and can not be used any more:
    - external_function_info()
    - core_renderer::update_module_button()
    - events_trigger()
    - events_cron()
    - events_dispatch()
    - events_is_registered()
    - events_load_def()
    - events_pending_count()
    - events_process_queued_handler()
    - events_queue_handler()
    - events_trigger_legacy()
    - events_update_definition()
    - get_file_url()
    - course_get_cm_rename_action()
    - course_scale_used()
    - site_scale_used()
    - clam_message_admins()
    - get_clam_error_code()
    - get_records_csv()
    - put_records_csv()
    - print_log()
    - print_mnet_log()
    - print_log_csv()
    - print_log_xls()
    - print_log_ods()
    - build_logs_array()
    - get_logs_usercourse()
    - get_logs_userday()
    - get_logs()
    - prevent_form_autofill_password()
    - prefixed_tablenode_transformations()
    - core_media_renderer
    - core_media
* Following api's have been removed in behat_config_manager, please use behat_config_util instead.
    - get_features_with_tags()
    - get_components_steps_definitions()
    - get_config_file_contents()
    - merge_behat_config()
    - get_behat_profile()
    - profile_guided_allocate()
    - merge_config()
    - clean_path()
    - get_behat_tests_path()
* Following behat steps have been removed from core:
    - I set the field "<field_string>" to multiline
    - I follow "<link_string>"" in the open menu
* The following behat steps have been deprecated, please do not use these step definitions any more:
    - behat_navigation.php: i_navigate_to_node_in()
    - theme/boost/tests/behat/behat_theme_boost_behat_navigation.php: i_navigate_to_node_in()
  Use one of the following steps instead:
    - I navigate to "PATH > ITEM" in current page administration
    - I navigate to "PATH > ITEM" in site administration
    - I navigate to course participants
    - I navigate to "TAB1 > TAB2" in the course gradebook
  If some items are not available without Navigation block at all, one can use combination of:
    - I add the "Navigation" block if not present
    - I click on "LINK" "link" in the "Navigation" "block"
* The core\session\util class has been removed. This contained one function only used by the memcached class which has
  been moved there instead (connection_string_to_memcache_servers).
* Removed the lib/password_compat/lib/password.php file.
* The eventslib.php file has been deleted and its functions have been moved to deprecatedlib.php. The affected functions are:
  - events_get_cached()
  - events_uninstall()
  - events_cleanup()
  - events_dequeue()
  - events_get_handlers()
* coursecat::get() now has optional $user parameter.
* coursecat::is_uservisible() now has optional $user parameter.
* Removed the lib/form/submitlink.php element which was deprecated in 3.2.
* The user_selector classes do not support custom list of extra identity fields any more. They obey the configured user
  policy and respect the privacy setting made by site administrators. The list of user identifiers should never be
  hard-coded. Instead, the setting $CFG->showuseridentity should be always respected, which has always been the default
  behaviour (MDL-59847).
* The function message_send() in messagelib.php will now only take the object \core\message\message as a parameter.
* The method message_sent::create_from_ids() parameter courseid is now required. A debugging
  message was previously displayed, and the SITEID was used, when not provided.
* The method \core\message\manager::send_message() now only takes the object \core\message\message as the first parameter.
* Following functions have been deprecated, please use get_roles_used_in_context.
    - get_roles_on_exact_context()
    - get_roles_with_assignment_on_context()
* New functions to support the merging of user draft areas from the interface; see MDL-45170 for details:
  - file_copy_file_to_file_area()
  - file_merge_draft_areas()
  - file_replace_file_area_in_text()
  - extract_draft_file_urls_from_text()
* Class coursecat is now alias to autoloaded class core_course_category, course_in_list is an alias to
  core_course_list_element, class coursecat_sortable_records is deprecated without replacement.
* \core_user_external::create_users() and \core_user_external::update_users() can now accept more user profile fields so user
  creation/update via web service can now be very similar to the edit profile page's functionality. The new fields that have been
  added are:
  - maildisplay
  - interests
  - url
  - icq
  - skype
  - aim
  - yahoo
  - msn
  - institution
  - department
  - phone1
  - phone2
  - address
* New function mark_user_dirty() must be called after changing data that gets cached in user sessions. Examples:
  - Assigning roles to users.
  - Unassigning roles from users.
  - Enrolling users into courses.
  - Unenrolling users from courses.
* New optional parameter $context for the groups_get_members_join() function and ability to filter users that are not members of
any group. Besides, groups_get_members_ids_sql, get_enrolled_sql and get_enrolled_users now accepts -1 (USERSWITHOUTGROUP) for
the groupid field.
* Added $CFG->conversionattemptlimit setting to config.php allowing a maximum number of retries before giving up conversion
  of a given document by the assignfeedback_editpdf\task\convert_submissions task. Default value: 3.
* The following events have been deprecated and should not be used any more:
  - message_contact_blocked
  - message_contact_unblocked
  The reason for this is because you can now block/unblock users without them necessarily being a contact. These events
  have been replaced with message_user_blocked and message_user_unblocked respectively.
* The event message_deleted has been changed, it no longer records the value of the 'useridto' due to
  the introduction of group messaging. Please, if you have any observers or are triggering this event
  in your code you will have to make some changes!
* The gradebook now supports the ability to accept files as feedback. This can be achieved by adding
  'feedbackfiles' to the $grades parameter passed to grade_update().
    For example -
        $grades['feedbackfiles'] = [
            'contextid' => 1,
            'component' => 'mod_xyz',
            'filearea' => 'mod_xyz_feedback',
            'itemid' => 2
        ];
  These files will be then copied to the gradebook file area.
* Allow users to choose who can message them for privacy reasons, with a 'growing circle of contactability':
  - Added $CFG->messagingallusers, for enabling messaging to all site users. Default value: 0.
    When $CFG->messagingallusers = false users can choose being contacted by only contacts or contacts and users sharing a course with them.
    In that case, the default user preference is MESSAGE_PRIVACY_COURSEMEMBER (users sharing a course).
    When $CFG->messagingallusers = true users have a new option for the privacy messaging preferences: "Anyone on the site". In that case,
    the default user preference is MESSAGE_PRIVACY_SITE (all site users).
  - Added $CFG->keepmessagingallusersenabled setting to config.php to force enabling $CFG->messagingallusers during the upgrading process.
    Default value: 0.
    When $CFG->keepmessagingallusersenabled is set to true, $CFG->messagingallusers will be also set to true to enable messaging site users.
    However, when it is empty, $CFG->messagingallusers will be disabled during the upgrading process, so the users will only be able to
    message contacts and users sharing a course with them.
* There has been interface and functional changes to admin_apply_default_settings() (/lib/adminlib.php).  The function now takes two
  additional optional parameters, $admindefaultsettings and $settingsoutput.  It also has a return value $settingsoutput.
  The function now does not need to be called twice to ensure all default settings are set.  Instead the function calls itself recursively
  until all settings have been set. The additional parameters are used recursively and shouldn't be need to be explicitly passed in when calling
  the function from other parts of Moodle.
  The return value: $settingsoutput is an array of setting names and the values that were set by the function.
* Webservices no longer update the lastaccess time for a user in a course. Call core_course_view_course() manually if needed.
* A new field has been added to the context table. Please ensure that any contxt preloading uses get_preload_record_columns_sql or get_preload_record_columns to fetch the list of columns.

=== 3.5 ===

* There is a new privacy API that every subsystem and plugin has to implement so that the site can become GDPR
  compliant. Plugins use this API to report what information they store or process regarding users, and provide ability
  to export and delete personal data. See https://docs.moodle.org/dev/Privacy_API for guidelines on how to implement the
  privacy API in your plugin.
* The cron runner now sets up a fresh PAGE and OUTPUT between each task.
* The core_renderer methods notify_problem(), notify_success(), notify_message() and notify_redirect() that were
  deprecated in Moodle 3.1 have been removed. Use \core\notification::add(), or \core\output\notification as required.
* The maximum supported precision (the total number of digits) for XMLDB_TYPE_NUMBER ("number") fields raised from 20 to
  38 digits. Additionally, the whole number part (precision minus scale) must not be longer than the maximum length of
  integer fields (20 digits). Note that PHP floats commonly support precision of roughly 15 digits only (MDL-32113).
* Event triggering and event handlers:
    - The following events, deprecated since moodle 2.6, have been finally removed: groups_members_removed,
      groups_groupings_groups_removed, groups_groups_deleted, groups_groupings_deleted.
* The following functions have been finally deprecated and can not be used any more:
  - notify()
* XMLDB now validates the PATH attribute on every install.xml file. Both the XMLDB editor and installation will fail
  when a problem is detected with it. Please ensure your plugins contain correct directory relative paths.
* Add recaptchalib_v2.php for support of reCAPTCHA v2.
* Plugins can define class 'PLUGINNAME\privacy\local\sitepolicy\handler' if they implement an alternative mechanisms for
  site policies managements and agreements. Administrators can define which component is to be used for handling site
  policies and agreements. See https://docs.moodle.org/dev/Site_policy_handler
* Scripts can define a constant NO_SITEPOLICY_CHECK and set it to true before requiring the main config.php file. It
  will make the require_login() skipping the test for the user's policyagreed status. This is useful for plugins that
  act as a site policy handler.
* There is a new is_fulltext_search_supported() DML function. The default implementation returns false. This function
  is used by 'Simple search' global search engine to determine if the database full-text search capabilities can be used.
* The following have been removed from the list of core subsystems:
   - core_register
   - core_publish
  Following this change, \core_register_renderer and \core_publish_renderer have been removed and their methods have been
  moved to \core_admin_renderer and \core_course_renderer respectively.

=== 3.4 ===

* oauth2_client::request method has an extra parameter to specify the accept header for the response (MDL-60733)
* The following functions, previously used (exclusively) by upgrade steps are not available
  anymore because of the upgrade cleanup performed for this version. See MDL-57432 for more info:
    - upgrade_mimetypes()
    - upgrade_fix_missing_root_folders_draft()
    - upgrade_minmaxgrade()
    - upgrade_course_tags()

* Added new moodleform element 'filetypes' and new admin setting widget 'admin_setting_filetypes'. These new widgets
  allow users to define a list of file types; either by typing them manually or selecting them from a list. The widgets
  directly support the syntax used to feed the 'accepted_types' option of the filemanager and filepicker elements. File
  types can be specified as extensions (.jpg or just jpg), mime types (text/plain) or groups (image).
* Removed accesslib private functions: load_course_context(), load_role_access_by_context(), dedupe_user_access() (MDL-49398).
* Internal "accessdata" structure format has changed to improve ability to perform role definition caching (MDL-49398).
* Role definitions are no longer cached in user session (MDL-49398).
* External function core_group_external::get_activity_allowed_groups now returns an additional field: canaccessallgroups.
  It indicates whether the user will be able to access all the activity groups.
* file_get_draft_area_info does not sum the root folder anymore when calculating the foldercount.
* The moodleform element classes can now optionally provide a public function validateSubmitValue(). This method can be
  used to perform implicit validation of submitted values - without the need to explicitly add the validation rules to
  every form. The method should accept a single parameter with the submitted value. It should return a string with the
  eventual validation error, or an empty value if the validation passes.
* New user_picture attribute $includefullname to determine whether to include the user's full name with the user's picture.
* Enrol plugins which provide enrolment actions can now declare the following "data-action" attributes in their implementation of
  enrol_plugin::get_user_enrolment_actions() whenever applicable:
  * "editenrolment" - For editing a user'e enrolment details. Defined by constant ENROL_ACTION_EDIT.
  * "unenrol" - For unenrolling a student. Defined by constant ENROL_ACTION_UNENROL.
  These attributes enable enrol actions to be rendered via modals. If not added, clicking on the enrolment action buttons will still
  redirect the user to the appropriate enrolment action page. Though optional, it is recommended to add these attributes for a
  better user experience when performing enrol actions.
* The enrol_plugin::get_user_enrolment_actions() implementations for core enrol plugins have been removed and moved to
  the parent method itself. New enrol plugins don't have to implement get_user_enrolment_actions(), but just need to
  make sure that they override:
  - enrol_plugin::allow_manage(), and/or
  - enrol_plugin::allow_unenrol_user() or enrol_plugin::allow_unenrol()
  Existing enrol plugins that override enrol_plugin::get_user_enrolment_actions() don't have to do anything, but can
  also opt to remove their own implementation of the method if they basically have the same logic as the parent method.
* New optional parameter $enrolid for the following functions:
  - get_enrolled_join()
  - get_enrolled_sql()
  - get_enrolled_with_capabilities_join()
  Setting this parameter to a non-zero value will add a condition to the query such that only users that were enrolled
  with this enrolment method will be returned.
* New optional parameter 'closeSuggestionsOnSelect' for the enhance() function for form-autocomplete. Setting this to true will
  close the suggestions popup immediately after an option has been selected. If not specified, it defaults to true for single-select
  elements and false for multiple-select elements.
* user_can_view_profile() now also checks the moodle/user:viewalldetails capability.
* The core/modal_confirm dialogue has been deprecated. Please use the core/modal_save_cancel dialogue instead. Please ensure you
  update to use the ModalEvents.save and ModalEvents.cancel events instead of their yes/no counterparts.
* Instead of checking the 'moodle/course:viewparticipants' and 'moodle/site:viewparticipants' capabilities use the
  new functions course_can_view_participants() and course_require_view_participants().
* $stored_file->add_to_curl_request() now adds the filename to the curl request.
* The option for Login HTTPS (authentication-only SSL) has been removed
* $CFG->loginhttps is now deprecated, do not use it.
* $PAGE->https_required and $PAGE->verify_https_required() are now deprecated. They are no longer used and will throw a coding_exception.
* $CFG->httpswwwroot is now deprecated and will always result in the same value as wwwroot.
* Added function core_role_set_view_allowed() to check if a user should be able to see a given role.
  This should be checked whenever displaying a list of roles to a user, however, core_role_set_assign_allowed may need to override it
  in some cases.
* Deprecated allow_override, allow_assign and allow_switch and replaced with core_role_set_*_allowed to avoid function names conflicting.

=== 3.3.1 ===

* ldap_get_entries_moodle() now always returns lower-cased attribute names in the returned entries.
  It was suppposed to do so before, but it actually didn't.

=== 3.3 ===

* Behat compatibility changes are now being documented at
  https://docs.moodle.org/dev/Acceptance_testing/Compatibility_changes
* PHPUnit's bootstrap has been changed to use HTTPS wwwroot (https://www.example.com/moodle) from previous HTTP version. Any
  existing test expecting the old HTTP URLs will need to be switched to the new HTTPS value (reference: MDL-54901).
* The information returned by the idp list has changed. This is usually only rendered by the login page and login block.
  The icon attribute is removed and an iconurl attribute has been added.
* Support added for a new type of external file: FILE_CONTROLLED_LINK. This is an external file that Moodle can control
  the permissions. Moodle makes files read-only but can grant temporary write access.
    When accessing a URL, the info from file_browser::get_file_info will be checked to determine if the user has write access,
    if they do - the remote file will have access controls set to allow editing.
* The method moodleform::after_definition() has been added and can now be used to add some logic
  to be performed after the form's definition was set. This is useful for intermediate subclasses.
* Moodle has support for font-awesome icons. Plugins should use the xxx_get_fontawesome_icon_map callback
  to map their custom icons to one from font-awesome.
* $OUTPUT->pix_url() has been deprecated because it is was used mostly to manually generate image tags for icons.
  We now distinguish between icons and "small images". The difference is that an icon does not have to be rendered as an image tag
  with a source. It is OK to still have "small images" - if this desired use $OUTPUT->image_icon() and $OUTPUT->image_url(). For
  other uses - use $OUTPUT->pix_icon() or the pix helper in mustache templates {{#pix}}...{{/pix}}
  For other valid use cases use $OUTPUT->image_url().
* Activity icons have been split from standard icons. Use $OUTPUT->image_icon instead of $OUTPUT->pix_icon for these
  type of icons (the coloured main icon for each activity).
* YUI module moodle-core-formautosubmit has been removed, use jquery .change() instead (see lib/templates/url_select.mustache for
  an example)
* $mform->init_javascript_enhancement() is deprecated and no longer does anything. Existing uses of smartselect enhancement
  should be switched to the searchableselector form element or other solutions.
* Return value of the validate_email() is now proper boolean as documented. Previously the function could return 1, 0 or false.
* The mcore YUI rollup which included various YUI modules such as moodle-core-notification is no longer included on every
  page. Missing YUI depdencies may be exposed by this change (e.g. missing a requirement on moodle-core-notification when
  using M.core.dialogue).
* Various legacy javascript functions have been removed:
    * M.util.focus_login_form and M.util.focus_login_error no longer do anything. Please use jquery instead. See
      lib/templates/login.mustache for an example.
    * Some outdated global JS functions have been removed and should be replaced with calls to jquery
      or alternative approaches:
        checkall, checknone, select_all_in_element_with_id, select_all_in, deselect_all_in, confirm_if, findParentNode,
        filterByParent, stripHTML
    * M.util.init_toggle_class_on_click has been removed.
* The following functions have been deprecated and should not be used any more:
  - file_storage::try_content_recovery  - See MDL-46375 for more information
  - file_storage::content_exists        - See MDL-46375 for more information
  - file_storage::deleted_file_cleanup  - See MDL-46375 for more information
  - file_storage::get_converted_document
  - file_storage::is_format_supported_by_unoconv
  - file_storage::can_convert_documents
  - file_storage::send_test_pdf
  - file_storage::test_unoconv_path
* Following behat steps have been removed from core:
    - I click on "<element_string>" "<selector_string>" in the "<row_text_string>" table row
    - I go to notifications page
    - I add "<filename_string>" file from recent files to "<filepicker_field_string>" filepicker
    - I upload "<filepath_string>" file to "<filepicker_field_string>" filepicker
    - I create "<foldername_string>" folder in "<filepicker_field_string>" filepicker
    - I open "<foldername_string>" folder from "<filepicker_field_string>" filepicker
    - I unzip "<filename_string>" file from "<filepicker_field_string>" filepicker
    - I zip "<filename_string>" folder from "<filepicker_field_string>" filepicker
    - I delete "<file_or_folder_name_string>" from "<filepicker_field_string>" filepicker
    - I send "<message_contents_string>" message to "<username_string>"
    - I add "<user_username_string>" user to "<cohort_idnumber_string>" cohort
    - I add "<username_string>" user to "<group_name_string>" group
    - I fill in "<field_string>" with "<value_string>"
    - I select "<option_string>" from "<select_string>"
    - I select "<radio_button_string>" radio button
    - I check "<option_string>"
    - I uncheck "<option_string>"
    - the "<field_string>" field should match "<value_string>" value
    - the "<checkbox_string>" checkbox should be checked
    - the "<checkbox_string>" checkbox should not be checked
    - I fill the moodle form with:
    - "<element_string>" "<selector_string>" should exists
    - "<element_string>" "<selector_string>" should not exists
    - the following "<element_string>" exists:
* get_user_capability_course() now has an additional parameter 'limit'. This can be used to return a set number of records with
  the submitted capability. The parameter 'fieldsexceptid' will now accept context fields which can be used for preloading.
* The caching option 'immutable' has been added to send_stored_file() and send_file().
* New adhoc task refresh_mod_calendar_events_task that updates existing calendar events of modules.
* New 'priority' column for the event table to determine which event to show in case of events with user and group overrides.
* Webservices core_course_search_courses and core_course_get_courses_by_field will always return the sortorder field.
* core_course_external::get_activities_overview has been deprecated. Please do not call this function any more.
* Changed the pix mustache template helper to accept context variables for the key, component and alt text.
* New auth_plugin_base helper methods:
  - get_identity_providers() - Retrieves available auth identity providers.
  - prepare_identity_providers_for_output() - Prepares auth identity provider data for output (e.g. to templates, WS, etc.).

=== 3.2 ===

* Custom roles with access to any part of site administration that do not use the manager archetype will need
  moodle/site:configview capability added.
* Admin setting "Show My courses expanded on Dashboard" has been removed.
* Some backwards and forwards compatibility has been added for different bootstrap versions.
  This is to allow the same markup to work in "clean" and "boost" themes alot of the time. It is also to allow user text
  with bootstrap classes to keep working in the new theme. See MDL-56004 for the list of supported classes.
* MForms element 'submitlink' has been deprecated.
* Searchable selector form element is now a wrapper for autocomplete. A "No selection" option is automatically
  added to the options list for best backwards compatibility - if you were manually adding a "no selection" option you will need
  to remove it.
* Node.js versions >=4 are now required to run grunt.
* JQuery has been updated to 3.1.0. JQuery migrate plugins are no longer shipped - please read
  https://jquery.com/upgrade-guide/3.0/ and update your javascript.
* New option 'blanktarget' added to format_text. This option adds target="_blank" to links
* A new webservice structure `external_files` has been created which provides a standardised view of files in Moodle and
  should be used for all file return descriptions.
  Files matching this format can be retrieved via the new `external_util::get_area_files` method.
  See MDL-54951 for further information.
* The parameter $usepost of the following functions has been deprecated and is not used any more:
  - get_max_upload_file_size()
  - get_user_max_upload_file_size()
* The following classes have been removed and should not be used any more:
    - boxclient - See MDL-49599 for more information.
* The following functions have been removed and should not be used any more:
    - file_modify_html_header() - See MDL-29738 for more information.
* core_grades_external::get_grades has been deprecated. Please do not call this function any more.
  External function gradereport_user_external::get_grade_items can be used for retrieving the course grades information.
* New option 'escape' added to format_string. When true (default), escapes HTML entities from the string
* The following functions have been deprecated and are not used any more:
  - get_records_csv() Please use csv_import_reader::load_csv_content() instead.
  - put_records_csv() Please use download_as_dataformat (lib/dataformatlib.php) instead.
  - zip_files()   - See MDL-24343 for more information.
  - unzip_file()  - See MDL-24343 for more information.
  - print_log()           - See MDL-43681 for more information
  - print_log_csv()       - See MDL-43681 for more information
  - print_log_ods()       - See MDL-43681 for more information
  - print_log_xls()       - See MDL-43681 for more information
  - print_mnet_log()      - See MDL-43681 for more information
  - build_logs_array()    - See MDL-43681 for more information
  - get_logs()            - See MDL-43681 for more information
  - get_logs_usercourse() - See MDL-43681 for more information
  - get_logs_userday()    - See MDL-43681 for more information
  - prevent_form_autofill_password() Please do not use anymore.
* The password_compat library was removed as it is no longer required.
* Phpunit has been upgraded to 5.4.x and following has been deprecated and is not used any more:
  - setExpectedException(), use @expectedException or $this->expectException() and $this->expectExceptionMessage()
  - getMock(), use createMock() or getMockBuilder()->getMock()
  - UnitTestCase class is removed.
* The following methods have been finally deprecated and should no longer be used:
  - course_modinfo::build_section_cache()
  - cm_info::get_deprecated_group_members_only()
  - cm_info::is_user_access_restricted_by_group()
* The following methods in cm_info::standardmethods have also been finally deprecated and should no longer be used:
  - cm_info::get_after_edit_icons()
  - cm_info::get_after_link()
  - cm_info::get_content()
  - cm_info::get_custom_data()
  - cm_info::get_extra_classes()
  - cm_info::get_on_click()
  - cm_info::get_url()
  - cm_info::obtain_dynamic_data()
  Calling them through the magic method __call() will throw a coding exception.
* The alfresco library has been removed from core. It was an old version of
  the library which was not compatible with newer versions of Alfresco.
* Added down arrow: $OUTPUT->darrow.
* All file_packer implementations now accept an additional parameter to allow a simple boolean return value instead of
  an array of individual file statuses.
* "I set the field "field_string" to multiline:" now end with colon (:), as PyStrings is supposed to end with ":"
* New functions to support deprecation of events have been added to the base event. See MDL-46214 for further details.
* A new function `get_name_with_info` has been added to the base event. This function adds information about event
  deprecations and should be used where this information is relevant.
* Following api's have been deprecated in behat_config_manager, please use behat_config_util instead.
  - get_features_with_tags
  - get_components_steps_definitions
  - get_config_file_contents
  - merge_behat_config
  - get_behat_profile
  - profile_guided_allocate
  - merge_config
  - clean_path
  - get_behat_tests_path
* behat_util::start_test_mode() accepts 3 options now:
  - 1. Theme sute with all features: If behat should initialise theme suite with all core features.
  - 2. Parallel runs: How many parallel runs will be running.
  - 3. Run: Which process behat should be initialise for.
* behat_context_helper::set_session() has been deprecated, please use behat_context_helper::set_environment() instead.
* data-fieldtype="type" attribute has been added to form field default template.
* form elements extending MoodleQuickForm_group must call $this->createFormElement() instead of
  @MoodleQuickForm::createElement() in order to be compatible with PHP 7.1
* Relative paths in $CFG->alternateloginurl will be resolved to absolute path within moodle site. Previously they
  were resolved to absolute path within the server. That means:
  - $CFG->wwwroot: http://example.com/moodle
  - $CFG->alternateloginurl : /my/super/login.php
  - Login url will be: http://example.com/moodle/my/super/login.php (moodle root based)
* Database (DML) layer:
  - new sql_equal() method available for places where case sensitive/insensitive varchar comparisons are required.
* PostgreSQL connections now use advanced options to reduce connection overhead.  These options are not compatible
  with some connection poolers.  The dbhandlesoptions parameter has been added to allow the database to configure the
  required defaults. The parameters that are required in the database are;
    ALTER DATABASE moodle SET client_encoding = UTF8;
    ALTER DATABASE moodle SET standard_conforming_strings = on;
    ALTER DATABASE moodle SET search_path = 'moodle,public';  -- Optional, if you wish to use a custom schema.
  You can set these options against the database or the moodle user who connects.
* Some form elements have been refined to better support right-to-left languages. In RTL,
  most fields should not have their direction flipped, a URL, a path to a file, a number, ...
  are always displayed LTR. Input fields and text areas now will best guess whether they
  should be forced to be displayed in LTR based on the PARAM type associated with it. You
  can call $mform->setForceLtr($elementName, true/false) on some form fields to manually
  set the value.
* Action menus do_not_enhance() is deprecated, use a list of action_icon instead.
* The user_not_fully_set_up() function has a new $strict parameter (defaulting to true) in order to decide when
  custom fields (and other checks) should be evaluated to determine if the user has been completely setup.
* profile_field_base class has new methods: get_field_config_for_external() and get_field_properties().
  This two new methods should be implemented by profile field plugins to make them compatible with Web Services.
* The minifier library used by core_minify has been switched to https://github.com/matthiasmullie/minify - there are minor differences
  in minifier output.
* context_header additional buttons can now have a class attribute provided in the link attributes.
* The return signature for the antivirus::scan_file() function has changed.
  The calling function will now handle removal of infected files from Moodle based on the new integer return value.
* The first parameter $eventdata of both message_send() and \core\message\manager::send_message() should
  be \core\message\message. Use of stdClass is deprecated.
* The message_sent event now expects other[courseid] to be always set, exception otherwise. For BC with contrib code,
  message_sent::create_from_ids() will show a debugging notice if the \core\message\message being sent is missing
  the courseid property, defaulting to SITEID automatically. In Moodle 3.6 (MDL-55449) courseid will be fully mandatory
  for all messages sent.
* The send_confirmation_email() function has a new optional parameter $confirmationurl to provide a different confirmation URL.
* Introduced a new hook for plugin developers:
    - <component>_course_module_background_deletion_recommended()
  This hook should be used in conjunction with the existing '<component>_pre_course_module_delete($mod)'. It must
  return a boolean and is called by core to check whether a plugin's implementation of
  <component>_pre_course_module_deleted($mod) will take a long time. A plugin should therefore only implement this
  function if it also implements <component>_pre_course_module_delete($mod).
  An example in current use is recyclebin, which performs what can be a lengthy backup process in
  tool_recyclebin_pre_course_module_delete. The recyclebin, if enabled, now returns true in its implementation of
  tool_recyclebin_course_module_background_deletion_recommended(), to indicate to core that the deletion (and
  execution of tool_recyclebin_pre_course_module_delete) should be handled with an adhoc task, meaning it will not
  occur in real time.

=== 3.1 ===

* Webservice function core_course_search_courses accepts a new parameter 'limittoenrolled' to filter the results
  only to courses the user is enrolled in, and are visible to them.
* External functions that are not calling external_api::validate_context are buggy and will now generate
  exceptions. Previously they were only generating warnings in the webserver error log.
  See https://docs.moodle.org/dev/External_functions_API#Security
* The moodle/blog:associatecourse and moodle/blog:associatemodule capabilities has been removed.
* The following functions has been finally deprecated and can not be used any more:
    - profile_display_badges()
    - useredit_shared_definition_preferences()
    - calendar_normalize_tz()
    - get_user_timezone_offset()
    - get_timezone_offset()
    - get_list_of_timezones()
    - calculate_user_dst_table()
    - dst_changes_for_year()
    - get_timezone_record()
    - test_get_list_of_timezones()
    - test_get_timezone_offset()
    - test_get_user_timezone_offset()
* The google api library has been updated to version 1.1.7. There was some important changes
  on the SSL handling. Now the SSL version will be determined by the underlying library.
  For more information see https://github.com/google/google-api-php-client/pull/644
* The get_role_users() function will now add the $sort fields that are not part
  of the requested fields to the query result and will throw a debugging message
  with the added fields when that happens.
* The core_user::fill_properties_cache() static method has been introduced to be a reference
  and allow standard user fields data validation. Right now only type validation is supported
  checking it against the parameter (PARAM_*) type of the target user field. MDL-52781 is
  going to add support to null/not null and choices validation, replacing the existing code to
  validate the user fields in different places in a common way.
* Webservice function core_course_search_courses now returns results when the search string
  is less than 2 chars long.
* Webservice function core_course_search_courses accepts a new parameter 'requiredcapabilities' to filter the results
  by the capabilities of the current user.
* New mform element 'course' handles thousands of courses with good performance and usability.
* The redirect() function will now redirect immediately if output has not
  already started. Messages will be displayed on the subsequent page using
  session notifications. The type of message output can be configured using the
  fourth parameter to redirect().
* The specification of extra classes in the $OUTPUT->notification()
  function, and \core\output\notification renderable have been deprecated
  and will be removed in a future version.
  Notifications should use the levels found in \core\output\notification.
* The constants for NOTIFY_PROBLEM, NOTIFY_REDIRECT, and NOTIFY_MESSAGE in
  \core\output\notification have been deprecated in favour of NOTIFY_ERROR,
  NOTIFY_WARNING, and NOTIFY_INFO respectively.
* The following functions, previously used (exclusively) by upgrade steps are not available
  anymore because of the upgrade cleanup performed for this version. See MDL-51580 for more info:
    - upgrade_mysql_fix_unsigned_and_lob_columns()
    - upgrade_course_completion_remove_duplicates()
    - upgrade_save_orphaned_questions()
    - upgrade_rename_old_backup_files_using_shortname()
    - upgrade_mssql_nvarcharmax()
    - upgrade_mssql_varbinarymax()
    - upgrade_fix_missing_root_folders()
    - upgrade_course_modules_sequences()
    - upgrade_grade_item_fix_sortorder()
    - upgrade_availability_item()
* A new parameter $ajaxformdata was added to the constructor for moodleform. When building a
  moodleform in a webservice or ajax script (for example using the new fragments API) we
  cannot allow the moodleform to parse it's own data from _GET and _POST - we must pass it as
  an array.
* Plugins can extend the navigation for user by declaring the following callback:
  <frankenstyle>_extend_navigation_user(navigation_node $parentnode, stdClass $user,
                                        context_user $context, stdClass $course,
                                        context_course $coursecontext)
* The function notify() now throws a debugging message - see MDL-50269.
* Ajax calls going through lib/ajax/* now validate the return values before sending
  the response. If the validation does not pass an exception is raised. This behaviour
  is consistent with web services.
* Several changes in Moodle core, standard plugins and third party libraries to
  ensure compatibility with PHP7. All plugins are recommended to perform testing
  against PHP7 as well. Refer to https://docs.moodle.org/dev/Moodle_and_PHP7 for more
  information. The following changes may affect you:
  * Class moodleform, moodleform_mod and some module classes have been changed to use
    __construct() for the constructor. Calling parent constructors by the class
    name will display debugging message. Incorrect: parent::moodleform(),
    correct: parent::__construct()
  * All form elements have also changed the constructor syntax. No changes are
    needed for using form elements, however if plugin defines new form element it
    needs to use correct syntax. For example, incorrect: parent::HTML_QuickForm_input(),
    HTML_QuickForm_input::HTML_QuickForm_input(), $this->HTML_QuickForm_input().
    Correct: HTML_QuickForm_input::__construct() or parent::__construct().
  * profile_field_base::profile_field_base() is deprecated, use parent::__construct()
    in custom profile fields constructors. Similar deprecations in exsiting
    profile_field_* classes.
  * user_filter_type::user_filter_type() is deprecated, use parent::__construct() in
    custom user filters. Similar deprecations in existing user_filter_* classes.
  * table_default_export_format_parent::table_default_export_format_parent() is
    deprecated, use parent::__construct() in extending classes.
* groups_delete_group_members() $showfeedback parameter has been removed and is no longer
  respected. Users of this function should output their own feedback if required.
* Number of changes to Tags API, see tag/upgrade.txt for more details
* The previous events API handlers are being deprecated in favour of events 2 API, debugging messages are being displayed if
  there are 3rd party plugins using it. Switch to events 2 API please, see https://docs.moodle.org/dev/Event_2#Event_dispatching_and_observers
  Note than you will need to bump the plugin version so moodle is aware that you removed the plugin's event handlers.
* mforms validation functions are not available in the global JS namespace anymore, event listeners
  are assigned to fields and buttons through a self-contained JS function.
* Added $CFG->urlrewriteclass option to config.php allowing clean / semantic urls to
  be implemented in a plugin, eg local_cleanurls.
* $CFG->pathtoclam global setting has been moved to clamav antivirus plugin setting of the same name.
* clam_message_admins() and get_clam_error_code() have been deprecated, its functionality
  is now a part of \antivirus_clamav\scanner class methods.
* \repository::antivir_scan_file() has been deprecated, \core\antivirus\manager::scan_file() that
  applies antivirus plugins is replacing its functionality.
* Added core_text::str_max_bytes() which safely truncates multi-byte strings to a maximum number of bytes.
* Zend Framework has been removed completely.
* Any plugin can report when a scale is being used with the callback function [pluginname]_scale_used_anywhere(int $scaleid).
* Changes in file_rewrite_pluginfile_urls: Passing a new option reverse = true in the $options var will make the function to convert
  actual URLs in $text to encoded URLs in the @@PLUGINFILE@@ form.
* behat_util::is_server_running() is removed, please use behat_util::check_server_status() instead.
* Behat\Mink\Selector\SelectorsHandler::xpathLiteral() method is deprecated use behat_context_helper::escape instead
  when building Xpath, or pass the unescaped value when using the named selector.',
* table_sql download process is using the new data formats plugin which you can't use if you are buffering any output
    * flexible_table::get_download_menu(), considered private, has been deleted. Use
      $OUTPUT->download_dataformat_selector() instead.
  when building Xpath, or pass the unescaped value when using the named selector.
* Add new file_is_executable(), to consistently check for executables even in Windows (PHP bug #41062).
* Introduced new hooks for plugin developers.
    - <component>_pre_course_category_delete($category)
    - <component>_pre_course_delete($course)
    - <component>_pre_course_module_delete($cm)
    - <component>_pre_block_delete($instance)
    - <component>_pre_user_delete($user)
  These hooks allow developers to use the item in question before it is deleted by core. For example, if your plugin is
  a module (plugins located in the mod folder) called 'xxx' and you wish to interact with the user object before it is
  deleted then the function to create would be mod_xxx_pre_user_delete($user) in mod/xxx/lib.php.
* pear::Net::GeoIP has been removed.

=== 3.0 ===

* Minify updated to 2.2.1
* htmlpurifier upgraded to 4.7.0
* Less.php upgraded to 1.7.0.9
* The horde library has been updated to version 5.2.7.
* Google libraries (lib/google) updated to 1.1.5
* Html2Text library has been updated to the latest version of the library.
* External functions x_is_allowed_from_ajax() methods have been deprecated. Define 'ajax' => true in db/services.php instead.
* External functions can be called without a session if they define 'loginrequired' => true in db/services.php.
* All plugins are required to declare their frankenstyle component name via
  the $plugin->component property in their version.php file. See
  https://docs.moodle.org/dev/version.php for details (MDL-48494).
* PHPUnit is upgraded to 4.7. Some tests using deprecated assertions etc may need changes to work correctly.
* Users of the text editor API to manually create a text editor should call set_text before calling use_editor.
* Javascript - SimpleYUI and the Y instance used for modules have been merged. Y is now always the same instance of Y.
* get_referer() has been deprecated, please use the get_local_referer function instead.
* \core\progress\null is renamed to \core\progress\none for improved PHP7 compatibility as null is a reserved word (see MDL-50453).
* \webservice_xmlrpc_client now respects proxy server settings. If your XMLRPC server is available on your local network and not via your proxy server, you may need to add it to the list of proxy
  server exceptions in $CFG->proxybypass. See MDL-39353 for details.
* Group and groupings idnumbers can now be passed to and/or are returned from the following web services functions:
  ** core_group_external::create_groups
  ** core_group_external::get_groups
  ** core_group_external::get_course_groups
  ** core_group_external::create_groupings
  ** core_group_external::update_groupings
  ** core_group_external::get_groupings
  ** core_group_external::get_course_groupings
  ** core_group_external::get_course_user_groups
* Following functions are removed from core. See MDL-50049 for details.
    password_compat_not_supported()
    session_get_instance()
    session_is_legacy()
    session_kill_all()
    session_touch()
    session_kill()
    session_kill_user()
    session_set_user()
    session_is_loggedinas()
    session_get_realuser()
    session_loginas()
    js_minify()
    css_minify_css()
    update_login_count()
    reset_login_count()
    check_gd_version()
    update_log_display_entry()
    get_recent_enrolments()
    groups_filter_users_by_course_module_visible()
    groups_course_module_visible()
    error()
    formerr()
    editorhelpbutton()
    editorshortcutshelpbutton()
    choose_from_menu()
    update_event()
    get_generic_section_name()
    get_all_sections()
    add_mod_to_section()
    get_all_mods()
    get_course_section()
    format_weeks_get_section_dates()
    get_print_section_cm_text()
    print_section_add_menus()
    make_editing_buttons()
    print_section()
    print_overview()
    print_recent_activity()
    delete_course_module()
    update_category_button()
    make_categories_list()
    category_delete_move()
    category_delete_full()
    move_category()
    course_category_hide()
    course_category_show()
    get_course_category()
    create_course_category()
    get_all_subcategories()
    get_child_categories()
    get_categories()
    print_course_search()
    print_my_moodle()
    print_remote_course()
    print_remote_host()
    print_whole_category_list()
    print_category_info()
    get_course_category_tree()
    print_courses()
    print_course()
    get_category_courses_array()
    get_category_courses_array_recursively()
    blog_get_context_url()
    get_courses_wmanagers()
    convert_tree_to_html()
    convert_tabrows_to_tree()
    can_use_rotated_text()
    get_parent_contexts()
    get_parent_contextid()
    get_child_contexts()
    create_contexts()
    cleanup_contexts()
    build_context_path()
    rebuild_contexts()
    preload_course_contexts()
    context_moved()
    fetch_context_capabilities()
    context_instance_preload()
    get_contextlevel_name()
    print_context_name()
    mark_context_dirty()
    delete_context()
    get_context_url()
    get_course_context()
    get_user_courses_bycap()
    get_role_context_caps()
    get_courseid_from_context()
    context_instance_preload_sql()
    get_related_contexts_string()
    get_plugin_list_with_file()
    check_browser_operating_system()
    check_browser_version()
    get_device_type()
    get_device_type_list()
    get_selected_theme_for_device_type()
    get_device_cfg_var_name()
    set_user_device_type()
    get_user_device_type()
    get_browser_version_classes()
    generate_email_supportuser()
    badges_get_issued_badge_info()
    can_use_html_editor()
    enrol_cohort_get_cohorts()
    enrol_cohort_can_view_cohort()
    cohort_get_visible_list()
    enrol_cohort_enrol_all_users()
    enrol_cohort_search_cohorts()
* The never unused webdav_locks table was dropped.
* The actionmenu hideMenu() function now expects an EventFacade object to be passed to it,
  i.e. a call to M.core.actionmenu.instance.hideMenu() should be change to M.core.actionmenu.instance.hideMenu(e)
* In the html_editors (tinyMCE, Atto), the manage files button can be hidden by changing the 'enable_filemanagement' option to false.
* external_api::validate_context now is public, it can be called from other classes.
* rss_error() now supports returning of correct HTTP status of error and will return '404 Not Found'
  unless other status is specified.
* Plugins can extend the navigation for categories settings by declaring the following callback:
  <frankenstyle>_extend_navigation_category_settings(navigation_node, context_coursecat)
* The clilib.php provides two new functions cli_write() and cli_writeln() that should be used for outputting texts from the command
  line interface scripts.
* External function core_course_external::get_course_contents returned parameter "name" has been changed to PARAM_RAW,
  this is because the new external_format_string function may return raw data if the global moodlewssettingraw parameter is used.
* Function is_web_crawler() has been deprecated, please use core_useragent::is_web_crawler() instead.

=== 2.9.1 ===

* New methods grade_grade::get_grade_max() and get_grade_min() must be used rather than directly the public properties rawgrademax and rawgrademin.
* New method grade_item::is_aggregate_item() indicates when a grade_item is an aggreggated type grade.

=== 2.9 ===

* The default home page for users has been changed to the dashboard (formely my home). See MDL-45774.
* Support for rendering templates from php or javascript has been added. See MDL-49152.
* Support for loading AMD javascript modules has been added. See MDL-49046.
* Webservice core_course_delete_courses now return warning messages on any failures and does not try to rollback the entire deletion.
* \core\event\course_viewed 'other' argument renamed from coursesectionid to coursesectionnumber as it contains the section number.
* New API core_filetypes::add_type (etc.) allows custom filetypes to be added and modified.
* PHPUnit: PHPMailer Sink is now started for all tests and is setup within the phpunit wrapper for advanced tests.
  Catching debugging messages when sending mail will no longer work. Use $sink = $this->redirectEmails(); and then check
  the message in the sink instead.
* The file pluginlib.php was deprecated since 2.6 and has now been removed, do not include or require it.
* \core_component::fetch_subsystems() now returns a valid path for completion component instead of null.
* Deprecated JS global methods have been removed (show_item, destroy_item, hide_item, addonload, getElementsByTagName, findChildNodes).
* For 3rd party plugin specific environment.xml files, it's now possible to specify version independent checks by using the
  <PLUGIN name="component_name"> tag instead of the version dependent <MOODLE version="x.y"> one. If the PLUGIN tag is used any
  Moodle specific tags will be ignored.
* html_table: new API for adding captions to tables (new field, $table->caption) and subsequently hiding said captions from sighted users using accesshide (enabled using $table->captionhide).
* The authorization procedure in the mdeploy.php script has been improved. The script
  now relies on the main config.php when deploying an available update.
* sql_internal_reader and sql_select_reader interfaces have been deprecated in favour of sql_internal_table_reader
  and sql_reader which use iterators to be more memory efficient.
* $CFG->enabletgzbackups setting has been removed as now backups are stored internally using .tar.gz format by default, you can
  set $CFG->usezipbackups to store them in zip format. This does not affect the restore process, which continues accepting both.
* Added support for custom string manager implementations via $CFG->customstringmanager
  directive in the config.php. See MDL-49361 for details.
* Add new make_request_directory() for creation of per-request files.
* Added generate_image_thumbnail_from_string. This should be used instead of generate_image_thumbnail when the source is a string.
  This prevents the need to write files to disk unnecessarily.
* Added generate_image_thumbnail to stored_file class. This should be used when generating thumbnails for stored files.
  This prevents the need to write files to disk unnecessarily.
* Removed pear/HTTP/WebDav. See MDL-49534 for details.
* Use standard PHP date time classes and methods - see new core_date class for timezone normalisation methods.
* Moved lib/google/Google/ to lib/google/src/Google. This is to address autoloader issues with Google's provided autoloader
  for the library. See MDL-49519 for details.
* The outdated lib/google/Google_Client.php and related files have been completely removed. To use
  the new client, read lib/google/readme_moodle.txt, please.
* profile_display_badges() has been deprecated. See MDL-48935 for details.
* Added a new method add_report_nodes() to pagelib.php. If you are looking to add links to the user profile page under the heading "Reports"
  then please use this function to ensure that the breadcrumb and navigation block are created properly for all user profile pages.
* process_new_icon() now does not always return a PNG file. When possible, it will try to keep the format of the original file.
  Set the new argument $preferpng to true to force PNG. See MDL-46763 and MDL-50041 for details.

=== 2.8 ===

* Gradebook grade category option "aggregatesubcats" has been removed completely.
  This means that the database column is removed, the admin settings are removed and
  the properties from the grade_category object have been removed. If any courses were
  found to be using this setting, a warning to check the grades will be shown in the
  course grader report after upgrading the site. The same warning will be shown on
  courses restored from backup that had this setting enabled (see MDL-47503).
* lib/excelllib.class.php has been updated. The class MoodleExcelWorkbook will now only produce excel 2007 files.
* renderers: We now remove the suffix _renderable when looking for a render method for a renderable.
  If you have a renderable class named like "blah_renderable" and have a method on a renderer named "render_blah_renderable"
  you will need to change the name of your render method to "render_blah" instead, as renderable at the end is no longer accepted.
* New functions get_course_and_cm_from_cmid($cmorid, $modulename) and
  get_course_and_cm_from_instance($instanceorid, $modulename) can be used to
  more efficiently load these basic data objects at the start of a script.
* New function cm_info::create($cm) can be used when you need a cm_info
  object, but have a $cm which might only be a standard database record.
* $CFG->enablegroupmembersonly no longer exists.
* Scheduled tasks have gained support for syntax to introduce variability when a
  task will run across installs. When a when hour or minute are defined as 'R'
  they will be installed with a random hour/minute value.
* Several classes grade_edit_tree_column_xxx were removed since grades setup page
  has been significantly changed. These classes should not be used outside of
  gradebook or developers can copy them into their plugins from 2.7 branch.
* Google APIs Client Library (lib/google/) has been upgraded to 1.0.5-beta and
  API has changed dramatically without backward compatibility. Any code accessing
  it must be amended. It does not apply to lib/googleapi.php. See MDL-47297
* Added an extra parameter to the function get_formatted_help_string() (default null) which is used to specify
  additional string parameters.
* User settings node and course node in navigation now support callbacks from admin tools.
* grade_get_grades() optional parameteres $itemtype, $itemmodule, $iteminstance are now required.

DEPRECATIONS:
* completion_info->get_incomplete_criteria() is deprecated and will be removed in Moodle 3.0.
* grade_category::aggregate_values() is deprecated and will be removed in Moodle 3.0.
* groups_filter_users_by_course_module_visible() is deprecated; replace with
  core_availability\info::filter_user_list. Will be removed in Moodle 3.0.
* groups_course_module_visible() is deprecated; replace with $cm->uservisible.
* cm_info property $cm->groupmembersonly is deprecated and always returns 0.
  Use core_availability\info::filter_user_list if trying to determine which
  other users can see an activity.
* cm_info method $cm->is_user_access_restricted_by_group() is deprecated and
  always returns false. Use $cm->uservisible to determine whether the user can
  access the activity.
* Constant FEATURE_GROUPMEMBERSONLY (used in module _supports functions) is
  deprecated.
* cohort_get_visible_list() is deprecated. There is a better function cohort_get_available_cohorts()
  that respects user capabilities to view cohorts.
* enrol_cohort_get_cohorts() and enrol_cohort_search_cohorts() are deprecated since
  functionality is removed. Please use cohort_get_available_cohorts()
* enrol_cohort_enrol_all_users() is deprecated; enrol_manual is now responsible for this action
* enrol_cohort_can_view_cohort() is deprecated; replace with cohort_can_view_cohort()

=== 2.6.4 / 2.7.1 ===

* setnew_password_and_mail() and update_internal_user_password() will trigger
  \core\event\user_password_updated. Previously they used to generate
  \core\event\user_updated event.
* update_internal_user_password() accepts optional boolean $fasthash for fast
  hashing.
* user_update_user() and user_create_user() api's accept optional param
  $triggerevent to avoid respective events to be triggred from the api's.

=== 2.7 ===

* PHPUnit cannot be installed via PEAR any more, please use composer package manager instead.
* $core_renderer->block_move_target() changed to support more verbose move-block-here descriptions.

Events and Logging:
* Significant changes in Logging API. For upgrading existing events_trigger() and
  add_to_log() see http://docs.moodle.org/dev/Migrating_logging_calls_in_plugins
  For accessing logs from plugins see http://docs.moodle.org/dev/Migrating_log_access_in_reports
* The validation of the following events is now stricter (see MDL-45445):
    - \core\event\blog_entry_created
    - \core\event\blog_entry_deleted
    - \core\event\blog_entry_updated
    - \core\event\cohort_member_added
    - \core\event\cohort_member_removed
    - \core\event\course_category_deleted
    - \core\event\course_completed
    - \core\event\course_content_deleted
    - \core\event\course_created
    - \core\event\course_deleted
    - \core\event\course_restored
    - \core\event\course_section_updated (see MDL-45229)
    - \core\event\email_failed
    - \core\event\group_member_added
    - \core\event\group_member_removed
    - \core\event\note_created
    - \core\event\note_deleted
    - \core\event\note_updated
    - \core\event\role_assigned
    - \core\event\role_deleted
    - \core\event\role_unassigned
    - \core\event\user_graded
    - \core\event\user_loggedinas
    - \core\event\user_profile_viewed
    - \core\event\webservice_token_created

DEPRECATIONS:
* $module uses in mod/xxx/version.php files is now deprecated. Please use $plugin instead. It will be removed in Moodle 2.10.
* Update init methods in all event classes - "level" property was renamed to "edulevel", the level property is now deprecated.
* Abstract class \core\event\course_module_instances_list_viewed is deprecated now, use \core\event\instances_list_viewed instead.
* Abstract class core\event\content_viewed has been deprecated. Please extend base event or other relevant abstract class.
* mod_book\event\instances_list_viewed has been deprecated. Please use mod_book\event\course_module_instance_list_viewed instead.
* mod_chat\event\instances_list_viewed has been deprecated. Please use mod_chat\event\course_module_instance_list_viewed instead.
* mod_choice\event\instances_list_viewed has been deprecated. Please use mod_choice\event\course_module_instance_list_viewed instead.
* mod_feedback\event\instances_list_viewed has been deprecated. Please use mod_feedback\event\course_module_instance_list_viewed instead.
* mod_page\event\instances_list_viewed has been deprecated. Please use mod_page\event\course_module_instance_list_viewed instead.
* The constants FRONTPAGECOURSELIST, FRONTPAGETOPICONLY & FRONTPAGECOURSELIMIT have been removed.
* Conditional availability API has moved and changed. The condition_info class is
  replaced by \core_availability\info_module, and condition_info_section by
  \core_availability\info_section. (Code that uses the old classes will generally
  still work.)
* coursemodule_visible_for_user() has been deprecated but still works - replaced
  by a new static function \core_availability\info_module::is_user_visible()
* cm_info::is_user_access_restricted_by_conditional_access has been deprecated
  but still works (it has never done what its name suggests, and is
  unnecessary).
* cm_info and section_info property showavailability has been deprecated, but
  still works (with the caveat that this information is now per-user).
* cm_info and section_info properties availablefrom and availableuntil have been
  deprecated and always return zero (underlying data doesn't have these values).
* section_info property groupingid has been deprecated and always returns zero,
  same deal.
* Various cm_info methods have been deprecated in favour of their read-only properties (get_url(), get_content(), get_extra_classes(),
  get_on_click(), get_custom_data(), get_after_link, get_after_edit_icons)
* The ajaxenabled function has been deprecated and always returns true. All code should be fully functional in Javascript.
* count_login_failures() has been deprecated, use user_count_login_failures() instead. Refer MDL-42891 for details.

Conditional availability (activities and sections):
* New conditional availability API in /availability, including new availability
  condition plugins in /availability/condition. The new API is very similar with
  regard to checking availability, but any code that modifies availability settings
  for an activity or section is likely to need substantial changes.

YUI:
  * The lightbox attribute for moodle-core-notification-dialogue has been
    deprecated and replaced by the modal attribute. This was actually
    changed in Moodle 2.2, but has only been marked as deprecated now. It
    will be removed in Moodle 2.9.
  * When destroying any type of dialogue based on moodle-core-notification, the relevant content is also removed from
    the DOM. Previously it was left orphaned.

JavaSript:
    * The findChildNodes global function has been deprecated. Y.all should
      be used instead.
    * The callback argument to confirm_action and M.util.show_confirm_dialog has been deprecated. If you need to write a
      confirmation which includes a callback, please use moodle-core-notification-confirmation and attach callbacks to the
      events provided.

* New locking api and admin settings to configure the system locking type.
* New "Time spent waiting for the database" performance metric displayed along with the
  other MDL_PERF vars; the change affects both the error logs and the vars displayed in
  the page footer.
* Changes in the tag API. The component and contextid are now saved when assigning tags to an item. Please see
  tag/upgrade.txt for more information.

=== 2.6 ===

* Use new methods from core_component class instead of get_core_subsystems(), get_plugin_types(),
  get_plugin_list(), get_plugin_list_with_class(), get_plugin_directory(), normalize_component(),
  get_component_directory() and get_plugin_list_with_file(). The names of the new methods are
  exactly the same, the only differences are that core_component::get_plugin_types() now always returns
  full paths and core_component::get_plugin_list() does not accept empty parameter any more.
* Use core_text::* instead of textlib:: and also core_collator::* instead of collatorlib::*.
* Use new function moodleform::mock_submit() to simulate form submission in unit tests (backported).
* New $CFG->localcachedir setting useful for cluster nodes. Admins have to update X-Sendfile aliases if used.
* MS SQL Server drivers are now using NVARCHAR(MAX) instead of NTEXT and VARBINARY(MAX) instead of IMAGE,
  this change should be fully transparent and it should help significantly with add-on compatibility.
* The string manager classes were renamed. Note that they should not be modified or used directly,
  always use get_string_manager() to get instance of the string manager.
* The ability to use an 'insecure' rc4encrypt/rc4decrypt key has been removed.
* Use $CFG->debugdeveloper instead of debugging('', DEBUG_DEVELOPER).
* Use set_debugging(DEBUG_xxx) when changing debugging level for current request.
* Function moveto_module() does not modify $mod argument and instead now returns the new module visibility value.
* Use behat_selectors::get_allowed_text_selectors() and behat_selectors::get_allowed_selectors() instead of
  behat_command::$allowedtextselectors and behat_command::$allowedselectors
* Subplugins are supported in admin tools and local plugins.
* file_packer/zip_packer API has been modified so that key functions support a new file_progress interface
  to report progress during long operations. Related to this, zip_archive now supports an estimated_count()
  function that returns an approximate number of entries in the zip faster than the count() function.
* Class cm_info no longer extends stdClass. All properties are read-only and calculated on first request only.
* Class course_modinfo no longer extends stdClass. All properties are read-only.
* Database fields modinfo and sectioncache in table course are removed. Application cache core/coursemodinfo
  is used instead. Course cache is still reset, rebuilt and retrieved using function rebuild_course_cache() and
  get_fast_modinfo(). Purging all caches and every core upgrade purges course modinfo cache as well.
  If function get_fast_modinfo() is called for multiple courses make sure to include field cacherev in course
  object.
* Internal (noreply and support) user support has been added for sending/receiving message.
  Use core_user::get_noreply_user() and core_user::get_support_user() to get noreply and support user's respectively.
  Real users can be used as noreply/support users by setting $CFG->noreplyuserid and $CFG->supportuserid
* New function readfile_allow_large() in filelib.php for use when very large files may need sending to user.
* Use core_plugin_manager::reset_caches() when changing visibility of plugins.
* Implement new method get_enabled_plugins() method in subplugin info classes.
* Each plugin should include version information in version.php.
* Module and block tables do not contain version column any more, use get_config('xx_yy', 'version') instead.
* $USER->password field is intentionally unset so that session data does not contain password hashes.
* Use core_shutdown_manager::register_function() instead of register_shutdown_function().
* New file packer for .tar.gz files; obtain by calling get_file_packer('application/x-gzip'). Intended initially
  for use in backup/restore only, as there are limitations on supported filenames. Also new packer for
  backups which supports both compression formats; get_file_packer('application/vnd.moodle.backup').
* New optional parameter to stored_file::get_content_file_handle to open file handle with 'gzopen' instead
  of 'fopen' to read gzip-compressed files if required.
* update_internal_user_password() and setnew_password_and_mail() now trigger user_updated event.
* Add thirdpartylibs.xml file to plugins that bundle any 3rd party libraries.
* New class introduced to help auto generate zIndex values for modal dialogues. Class "moodle-has-zindex"
  should set on any element which uses a non-default zindex and needs to ensure it doesn't show above a
  dialogue.
* $CFG->filelifetime is now used consistently for most file serving operations, the default was lowered
  to 6 hours from 24 hours because etags and x-sendfile support should make file serving less expensive.
* Date format locale charset for windows server will come from calendar type and for gregorian it will use
  lang file.
* The library to interact with Box.net (class boxclient) is only compatible with their APIv1 which
  reaches its end of life on the 14th of Dec. You should migrate your scripts to make usage of the
  new class boxnet_client(). Note that the method names and return values have changed.
* Settings pages are now possible for Calendar type plugins. Calendar type plugins that require a settings page to
  work properly will need to set their requires version to a number that is equal to or grater than the 2.6.1 release version.
* The admin/tool/generator tool was overhauled to use testing data generators and the previous interface to create
  test data was removed (it was not working correctly anyway). If you were using this tool you will probably need to
  update your code.

DEPRECATIONS:
Various previously deprecated functions have now been altered to throw DEBUG_DEVELOPER debugging notices
and will be removed in a future release (target: 2.8), a summary follows:

Accesslib:
    * get_context_instance()                ->  context_xxxx::instance()
    * get_context_instance_by_id()          ->  context::instance_by_id($id)
    * get_system_context()                  ->  context_system::instance()
    * context_moved()                       ->  context::update_moved()
    * preload_course_contexts()             ->  context_helper::preload_course()
    * context_instance_preload()            ->  context_helper::preload_from_record()
    * context_instance_preload_sql()        ->  context_helper::get_preload_record_columns_sql()
    * get_contextlevel_name()               ->  context_helper::get_level_name()
    * create_contexts()                     ->  context_helper::create_instances()
    * cleanup_contexts()                    ->  context_helper::cleanup_instances()
    * build_context_path()                  ->  context_helper::build_all_paths()
    * print_context_name()                  ->  $context->get_context_name()
    * mark_context_dirty()                  ->  $context->mark_dirty()
    * delete_context()                      ->  $context->delete_content() or context_helper::delete_instance()
    * get_context_url()                     ->  $context->get_url()
    * get_course_context()                  ->  $context->get_course_context()
    * get_parent_contexts()                 ->  $context->get_parent_context_ids()
    * get_parent_contextid()                ->  $context->get_parent_context()
    * get_child_contexts()                  ->  $context->get_child_contexts()
    * rebuild_contexts()                    ->  $context->reset_paths()
    * get_user_courses_bycap()              ->  enrol_get_users_courses()
    * get_courseid_from_context()           ->  $context->get_course_context(false)
    * get_role_context_caps()               ->  (no replacement)
    * load_temp_role()                      ->  (no replacement)
    * remove_temp_roles()                   ->  (no replacement)
    * get_related_contexts_string()         ->  $context->get_parent_context_ids(true)
    * get_recent_enrolments()               ->  (no replacement)

Enrollment:
    * get_course_participants()             -> get_enrolled_users()
    * is_course_participant()               -> is_enrolled()

Output:
    * current_theme()                       -> $PAGE->theme->name
    * skip_main_destination()               -> $OUTPUT->skip_link_target()
    * print_container()                     -> $OUTPUT->container()
    * print_container_start()               -> $OUTPUT->container_start()
    * print_container_end()                 -> $OUTPUT->container_end()
    * print_continue()                      -> $OUTPUT->continue_button()
    * print_header()                        -> $PAGE methods
    * print_header_simple()                 -> $PAGE methods
    * print_side_block()                    -> $OUTPUT->block()
    * print_arrow()                         -> $OUTPUT->arrow()
    * print_scale_menu_helpbutton()         -> $OUTPUT->help_icon_scale($courseid, $scale)
    * print_checkbox()                      -> html_writer::checkbox()

Navigation:
    * print_navigation()                    -> $OUTPUT->navbar()
    * build_navigation()                    -> $PAGE->navbar methods
    * navmenu()                             -> (no replacement)
    * settings_navigation::
          get_course_modules()              -> (no replacement)

Files and repositories:
    * stored_file::replace_content_with()   -> stored_file::replace_file_with()
    * stored_file::set_filesize()           -> stored_file::replace_file_with()
    * stored_file::get_referencelifetime()  -> (no replacement)
    * repository::sync_external_file()      -> see repository::sync_reference()
    * repository::get_file_by_reference()   -> repository::sync_reference()
    * repository::
          get_reference_file_lifetime()     -> (no replacement)
    * repository::sync_individual_file()    -> (no replacement)
    * repository::reset_caches()            -> (no replacement)

Calendar:
    * add_event()                           -> calendar_event::create()
    * update_event()                        -> calendar_event->update()
    * delete_event()                        -> calendar_event->delete()
    * hide_event()                          -> calendar_event->toggle_visibility(false)
    * show_event()                          -> calendar_event->toggle_visibility(true)

Misc:
    * filter_text()                         -> format_text(), format_string()...
    * httpsrequired()                       -> $PAGE->https_required()
    * detect_munged_arguments()             -> clean_param([...], PARAM_FILE)
    * mygroupid()                           -> groups_get_all_groups()
    * js_minify()                           -> core_minify::js_files()
    * css_minify_css()                      -> core_minify::css_files()
    * course_modinfo::build_section_cache() -> (no replacement)
    * generate_email_supportuser()          -> core_user::get_support_user()

Sessions:
    * session_get_instance()->xxx()         -> \core\session\manager::xxx()
    * session_kill_all()                    -> \core\session\manager::kill_all_sessions()
    * session_touch()                       -> \core\session\manager::touch_session()
    * session_kill()                        -> \core\session\manager::kill_session()
    * session_kill_user()                   -> \core\session\manager::kill_user_sessions()
    * session_gc()                          -> \core\session\manager::gc()
    * session_set_user()                    -> \core\session\manager::set_user()
    * session_is_loggedinas()               -> \core\session\manager::is_loggedinas()
    * session_get_realuser()                -> \core\session\manager::get_realuser()
    * session_loginas()                     -> \core\session\manager::loginas()

User-agent related functions:
    * check_browser_operating_system()      -> core_useragent::check_browser_operating_system()
    * check_browser_version()               -> core_useragent::check_browser_version()
    * get_device_type()                     -> core_useragent::get_device_type()
    * get_device_type_list()                -> core_useragent::get_device_type_list()
    * get_selected_theme_for_device_type()  -> core_useragent::get_device_type_theme()
    * get_device_cfg_var_name()             -> core_useragent::get_device_type_cfg_var_name()
    * set_user_device_type()                -> core_useragent::set_user_device_type()
    * get_user_device_type()                -> core_useragent::get_user_device_type()
    * get_browser_version_classes()         -> core_useragent::get_browser_version_classes()

YUI:
    * moodle-core-notification has been deprecated with a recommendation of
      using its subclasses instead. This is to allow for reduced page
      transport costs. Current subclasses include:
      * dialogue
      * alert
      * confirm
      * exception
      * ajaxexception

Event triggering and event handlers:
    * All existing events and event handlers should be replaced by new
      event classes and matching new event observers.
    * See http://docs.moodle.org/dev/Event_2 for more information.
    * The following events will be entirely removed, though they can still
      be captured using handlers, but they should not be used any more.
      * groups_members_removed          -> \core\event\group_member_removed
      * groups_groupings_groups_removed -> (no replacement)
      * groups_groups_deleted           -> \core\event\group_deleted
      * groups_groupings_deleted        -> \core\event\grouping_deleted
    * edit_module_post_actions() does not trigger events any more.

=== 2.5.1 ===

* New get_course() function for use when obtaining the course record from database. Will
  reuse existing $COURSE or $SITE globals if possible to improve performance.

=== 2.5 ===

* The database drivers (moodle_database and subclasses) aren't using anymore the ::columns property
  for caching database metadata. MUC (databasemeta) is used instead. Any custom DB driver should
  apply for that change.
* The cron output has been changed to include time and memory usage (see cron_trace_time_and_memory()),
  so any custom utility relying on the old output may require modification.
* Function get_max_file_sizes now returns an option for (for example) "Course limit (500MB)" or
  "Site limit (200MB)" when appropriate with the option set to 0. This function no longer returns
  an option for 0 bytes. Existing code that was replacing the 0 option in the return
  from this function with a more sensible message, can now use the return from this function directly.
* Functions responsible for output in course/lib.php are deprecated, the code is moved to
  appropriate renderers: print_section(), print_section_add_menus(), get_print_section_cm_text(),
  make_editing_buttons()
  See functions' phpdocs in lib/deprecatedlib.php
* Function get_print_section_cm_text() is deprecated, replaced with methods in cm_info
* zip_packer may create empty zip archives, there is a new option to ignore
  problematic files when creating archive
* The function delete_course_module was deprecated and has been replaced with
  course_delete_module. The reason for this was because the function delete_course_module
  only partially deletes data, so wherever it was called extra code was needed to
  perform the whole deletion process. The function course_delete_module now takes care
  of the whole process.
* curl::setopt() does not accept constant values any more. As it never worked properly,
  we decided to make the type check stricter. Now, the keys of the array pass must be a string
  corresponding to the curl constant name.
* Function get_users_listing now return list of users except guest and deleted users. Previously
  deleted users were excluded by get_users_listing. As guest user is not expected while browsing users,
  and not included in get_user function, it will not be returned by get_users_listing.
* The add_* functions in course/dnduploadlib.php have been deprecated. Plugins should be using the
  MODNAME_dndupload_register callback instead.
* The signature of the add() method of classes implementing the parentable_part_of_admin_tree
  interface (such as admin_category) has been extended. The new parameter allows the caller
  to prepend the new node before an existing sibling in the admin tree.
* condition_info:get_condition_user_fields($formatoptions) now accepts the optional
  param $formatoptions, that will determine if the field names are processed by
  format_string() with the passed options.
* remove all references to $CFG->gdversion, GD PHP extension is now required
* Formslib will now throw a developer warning if a PARAM_ type hasn't been set for elements which
  need it. Please set PARAM_RAW explicitly if you do not want any cleaning.
* Functions responsible for managing and accessing course categories are moved to class coursecat
  in lib/coursecatlib.php, functions responsible for rendering courses and categories lists are
  moved to course/renderer.php. The following global functions are deprecated: make_categories_list(),
  category_delete_move(), category_delete_full(), move_category(), course_category_hide(),
  course_category_show(), get_course_category(), create_course_category(), get_all_subcategories(),
  get_child_categories(), get_categories(), print_my_moodle(), print_remote_course(),
  print_remote_host(), print_whole_category_list(), print_category_info(), get_course_category_tree(),
  print_courses(), print_course(), get_category_courses_array(), get_category_courses_array_recursively(),
  get_courses_wmanagers()
  See http://docs.moodle.org/dev/Courses_lists_upgrade_to_2.5
* $core_renderer->block_move_target() changed to support more verbose move-block-here descriptions.
* Additional (optional) param $onlyactive has been added to get_enrolled_users, count_enrolled_users
  functions to get information for only active (excluding suspended enrolments) users. Included two
  helper functions extract_suspended_users, get_suspended_userids to extract suspended user information.
* The core_plugin_manager class now provides two new helper methods for getting information
  about known plugins: get_plugins_of_type() and get_subplugins_of_plugin().
* The get_uninstall_url() method of all subclasses of \core\plugininfo\base class is now expected
  to always return moodle_url. Subclasses can use the new method is_uninstall_allowed()
  to control the availability of the 'Uninstall' link at the Plugins overview page (previously
  they would do it by get_uninstall_url() returning null). By default, URL to a new general plugin
  uninstall tool is returned. Unless the plugin type needs extra steps that can't be handled by
  plugininfo_xxx::uninstall() method or xmldb_xxx_uninstall() function, this default URL should
  satisfy all plugin types.

Database (DML) layer:
* $DB->sql_empty() is deprecated, you have to use sql parameters with empty values instead,
  please note hardcoding of empty strings in SQL queries breaks execution in Oracle database.
* Indexes must not be defined on the same columns as keys, this is now reported as fatal problem.
  Please note that internally we create indexes instead of foreign keys.

YUI changes:
* M.util.help_icon has been deprecated. Code should be updated to use moodle-core-popuphelp
  instead. To do so, remove any existing JS calls to M.util.help_icon from your PHP and ensure
  that your help link is placed in a span which has the class 'helplink'.

=== 2.4 ===

* Pagelib: Numerous deprecated functions were removed as classes page_base, page_course
  and page_generic_activity.
* use $CFG->googlemapkey3 instead of removed $CFG->googlemapkey and migrate to Google Maps API V3
* Function settings_navigation::add_course_editing_links() is completely removed
* function global_navigation::format_display_course_content() is removed completely (the
  functionality is moved to course format class)
* in the function global_navigation::load_generic_course_sections() the argument $courseformat is
  removed
* New component and itemid columns in groups_members table - this allows plugin to create protected
  group memberships using 'xx_yy_allow_group_member_remove' callback and there is also a new restore
  callback 'xx_yy_restore_group_member()'.
* New general role assignment restore plugin callback 'xx_yy_restore_role_assignment()'.
* functions get_generic_section_name(), get_all_sections(), add_mod_to_section(), get_all_mods()
  are deprecated. See their phpdocs in lib/deprecatedlib.php on how to replace them

YUI changes:
* moodle-enrol-notification has been renamed to moodle-core-notification
* YUI2 code must now use 2in3, see http://yuilibrary.com/yui/docs/yui/yui-yui2.html
* M.util.init_select_autosubmit() and M.util.init_url_select() have been deprecated. Code using this should be updated
  to use moodle-core-formautosubmit

Unit testing changes:
* output debugging() is not sent to standard output any more,
  use $this->assertDebuggingCalled(), $this->assertDebuggingNotCalled(),
  $this->getDebuggingMessages() or $this->assertResetDebugging() instead.

=== 2.3 ===

Database layer changes:
* objects are not allowed in paramters of DML functions, use explicit casting to strings if necessary

Note:
* DDL and DML methods which were deprecated in 2.0 have now been removed, they will no longer produce
debug messages and will produce fatal errors

API changes:

* send_stored_file() has changed its interface
* deleted several resourcelib_embed_* functions from resourcelib.php

=== 2.2 ===

removed unused libraries:
* odbc, base32, CodeSniffer, overlib, apd profiling, kses, Smarty, PEAR Console, swfobject, cssshover.htc, md5.js

API changes:
* new admin/tool plugin type
* new context API - old API is still available
* deleted users do not have context any more
* removed global search


=== 2.1 ===

API changes:
* basic suport for restore from 1.9
* new mobile devices API
* new questions API


=== 2.0 ===

API changes:
* new DML API - http://docs.moodle.org/dev/DML_functions
* new DDL API - http://docs.moodle.org/dev/DDL_functions
* new file API - http://docs.moodle.org/dev/File_API
* new $PAGE and $OUTPUT API
* new navigation API
* new theme API - http://docs.moodle.org/dev/Theme_changes_in_2.0
* new javascript API - http://docs.moodle.org/dev/JavaScript_usage_guide
* new portfolio API
* new local plugin type
* new translation support - http://lang.moodle.org
* new web service API
* new cohorts API
* new messaging API
* new rating API
* new comment API
* new sessions API
* new enrolment API
* new backup/restore API
* new blocks API
* new filters API
* improved plugin support (aka Frankenstyle)
* new registration and hub API
* new course completion API
* new plagiarism API
* changed blog API
* new text editor API
* new my moodle and profiles API<|MERGE_RESOLUTION|>--- conflicted
+++ resolved
@@ -30,7 +30,6 @@
 * It is possible to pass additional conditions to get_courses_search();
   core_course_category::search_courses() now allows to search only among courses with completion enabled.
 * Add support for a new xxx_after_require_login callback
-<<<<<<< HEAD
 * A new conversation type has been created for self-conversations. During the upgrading process:
   - Firstly, the existing self-conversations will be starred and migrated to the new type, removing the duplicated members in the
   message_conversation_members table.
@@ -43,14 +42,12 @@
   matching record found or when there are multiple records found for the given field value. If false, it will simply return false.
   Defaults to false when not set.
 * Exposed submit button to allow custom styling (via customclassoverride variable) which can override btn-primary/btn-secondary classes
-=======
 * `$includetoken` parameter type has been changed. Now supports:
    boolean: False indicates to not include the token, true indicates to generate a token for the current user ($USER).
    integer: Indicates to generate a token for the user whose id is the integer value.
 * The following functions have been updated to support the new usage:
     - make_pluginfile_url
     - file_rewrite_pluginfile_urls
->>>>>>> a129ba04
 
 === 3.6 ===
 
