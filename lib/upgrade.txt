This files describes API changes in core libraries and APIs,
information provided here is intended especially for developers.

=== 3.6 ===

* A new token-based version of pluginfile.php has been added which can be used for out-of-session file serving by
  setting the `$includetoken` parameter to true on the `moodle_url::make_pluginfile_url()`, and
  `moodle_url::make_file_url()` functions.
* The following picture functions have been updated to support use of the new token-based file serving:
    - print_group_picture
    - get_group_picture_url
* The `user_picture` class has a new public `$includetoken` property which can be set to make use of the new token-based
  file serving.
* Custom AJAX handlers for the form autocomplete fields can now optionally return string in their processResults()
  callback. If a string is returned, it is displayed instead of the list of suggested items. This can be used, for
  example, to inform the user that there are too many items matching the current search criteria.
* The form element 'htmleditor' has been deprecated. Please use the 'editor' element instead.
* The print_textarea() function has been deprecated. Please use $OUTPUT->print_textarea() instead.
* The following functions have been finally deprecated and can not be used any more:
    - external_function_info()
    - core_renderer::update_module_button()
    - events_trigger()
    - events_cron()
    - events_dispatch()
    - events_is_registered()
    - events_load_def()
    - events_pending_count()
    - events_process_queued_handler()
    - events_queue_handler()
    - events_trigger_legacy()
    - events_update_definition()
    - get_file_url()
    - course_get_cm_rename_action()
    - course_scale_used()
    - site_scale_used()
    - clam_message_admins()
    - get_clam_error_code()
    - get_records_csv()
    - put_records_csv()
    - print_log()
    - print_mnet_log()
    - print_log_csv()
    - print_log_xls()
    - print_log_ods()
    - build_logs_array()
    - get_logs_usercourse()
    - get_logs_userday()
    - get_logs()
    - prevent_form_autofill_password()
    - prefixed_tablenode_transformations()
    - core_media_renderer
    - core_media
* Following api's have been removed in behat_config_manager, please use behat_config_util instead.
    - get_features_with_tags()
    - get_components_steps_definitions()
    - get_config_file_contents()
    - merge_behat_config()
    - get_behat_profile()
    - profile_guided_allocate()
    - merge_config()
    - clean_path()
    - get_behat_tests_path()
* Following behat steps have been removed from core:
    - I set the field "<field_string>" to multiline
    - I follow "<link_string>"" in the open menu
* The following behat steps have been deprecated, please do not use these step definitions any more:
    - behat_navigation.php: i_navigate_to_node_in()
    - theme/boost/tests/behat/behat_theme_boost_behat_navigation.php: i_navigate_to_node_in()
  Use one of the following steps instead:
    - I navigate to "PATH > ITEM" in current page administration
    - I navigate to "PATH > ITEM" in site administration
    - I navigate to course participants
    - I navigate to "TAB1 > TAB2" in the course gradebook

  If some items are not available without Navigation block at all, one can use combination of:
    - I add the "Navigation" block if not present
    - I click on "LINK" "link" in the "Navigation" "block"
* Removed the lib/password_compat/lib/password.php file.
* The eventslib.php file has been deleted and its functions have been moved to deprecatedlib.php. The affected functions are:
  - events_get_cached()
  - events_uninstall()
  - events_cleanup()
  - events_dequeue()
  - events_get_handlers()
* coursecat::get() now has optional $user parameter.
* coursecat::is_uservisible() now has optional $user parameter.
* Removed the lib/form/submitlink.php element which was deprecated in 3.2.
* The user_selector classes do not support custom list of extra identity fields any more. They obey the configured user
  policy and respect the privacy setting made by site administrators. The list of user identifiers should never be
  hard-coded. Instead, the setting $CFG->showuseridentity should be always respected, which has always been the default
  behaviour (MDL-59847).
* The function message_send() in messagelib.php will now only take the object \core\message\message as a parameter.
* The method message_sent::create_from_ids() parameter courseid is now required. A debugging
  message was previously displayed, and the SITEID was used, when not provided.
* The method \core\message\manager::send_message() now only takes the object \core\message\message as the first parameter.
* Following functions have been deprecated, please use get_roles_used_in_context.
    - get_roles_on_exact_context()
    - get_roles_with_assignment_on_context()
* New functions to support the merging of user draft areas from the interface; see MDL-45170 for details:
  - file_copy_file_to_file_area()
  - file_merge_draft_areas()
  - file_replace_file_area_in_text()
  - extract_draft_file_urls_from_text()
<<<<<<< HEAD
* Class coursecat is now alias to autoloaded class core_course_category, course_in_list is an alias to
  core_course_list_element, class coursecat_sortable_records is deprecated without replacement.
=======
* \core_user_external::create_users() and \core_user_external::update_users() can now accept more user profile fields so user
  creation/update via web service can now be very similar to the edit profile page's functionality. The new fields that have been
  added are:
  - maildisplay
  - interests
  - url
  - icq
  - skype
  - aim
  - yahoo
  - msn
  - institution
  - department
  - phone1
  - phone2
  - address
>>>>>>> 69781cda

=== 3.5 ===

* There is a new privacy API that every subsystem and plugin has to implement so that the site can become GDPR
  compliant. Plugins use this API to report what information they store or process regarding users, and provide ability
  to export and delete personal data. See https://docs.moodle.org/dev/Privacy_API for guidelines on how to implement the
  privacy API in your plugin.
* The cron runner now sets up a fresh PAGE and OUTPUT between each task.
* The core_renderer methods notify_problem(), notify_success(), notify_message() and notify_redirect() that were
  deprecated in Moodle 3.1 have been removed. Use \core\notification::add(), or \core\output\notification as required.
* The maximum supported precision (the total number of digits) for XMLDB_TYPE_NUMBER ("number") fields raised from 20 to
  38 digits. Additionally, the whole number part (precision minus scale) must not be longer than the maximum length of
  integer fields (20 digits). Note that PHP floats commonly support precision of roughly 15 digits only (MDL-32113).
* Event triggering and event handlers:
    - The following events, deprecated since moodle 2.6, have been finally removed: groups_members_removed,
      groups_groupings_groups_removed, groups_groups_deleted, groups_groupings_deleted.
* The following functions have been finally deprecated and can not be used any more:
  - notify()
* XMLDB now validates the PATH attribute on every install.xml file. Both the XMLDB editor and installation will fail
  when a problem is detected with it. Please ensure your plugins contain correct directory relative paths.
* Add recaptchalib_v2.php for support of reCAPTCHA v2.
* Plugins can define class 'PLUGINNAME\privacy\local\sitepolicy\handler' if they implement an alternative mechanisms for
  site policies managements and agreements. Administrators can define which component is to be used for handling site
  policies and agreements. See https://docs.moodle.org/dev/Site_policy_handler
* Scripts can define a constant NO_SITEPOLICY_CHECK and set it to true before requiring the main config.php file. It
  will make the require_login() skipping the test for the user's policyagreed status. This is useful for plugins that
  act as a site policy handler.
* There is a new is_fulltext_search_supported() DML function. The default implementation returns false. This function
  is used by 'Simple search' global search engine to determine if the database full-text search capabilities can be used.
* The following have been removed from the list of core subsystems:
   - core_register
   - core_publish
  Following this change, \core_register_renderer and \core_publish_renderer have been removed and their methods have been
  moved to \core_admin_renderer and \core_course_renderer respectively.

=== 3.4 ===

* oauth2_client::request method has an extra parameter to specify the accept header for the response (MDL-60733)
* The following functions, previously used (exclusively) by upgrade steps are not available
  anymore because of the upgrade cleanup performed for this version. See MDL-57432 for more info:
    - upgrade_mimetypes()
    - upgrade_fix_missing_root_folders_draft()
    - upgrade_minmaxgrade()
    - upgrade_course_tags()

* Added new moodleform element 'filetypes' and new admin setting widget 'admin_setting_filetypes'. These new widgets
  allow users to define a list of file types; either by typing them manually or selecting them from a list. The widgets
  directly support the syntax used to feed the 'accepted_types' option of the filemanager and filepicker elements. File
  types can be specified as extensions (.jpg or just jpg), mime types (text/plain) or groups (image).
* Removed accesslib private functions: load_course_context(), load_role_access_by_context(), dedupe_user_access() (MDL-49398).
* Internal "accessdata" structure format has changed to improve ability to perform role definition caching (MDL-49398).
* Role definitions are no longer cached in user session (MDL-49398).
* External function core_group_external::get_activity_allowed_groups now returns an additional field: canaccessallgroups.
  It indicates whether the user will be able to access all the activity groups.
* file_get_draft_area_info does not sum the root folder anymore when calculating the foldercount.
* The moodleform element classes can now optionally provide a public function validateSubmitValue(). This method can be
  used to perform implicit validation of submitted values - without the need to explicitly add the validation rules to
  every form. The method should accept a single parameter with the submitted value. It should return a string with the
  eventual validation error, or an empty value if the validation passes.
* New user_picture attribute $includefullname to determine whether to include the user's full name with the user's picture.
* Enrol plugins which provide enrolment actions can now declare the following "data-action" attributes in their implementation of
  enrol_plugin::get_user_enrolment_actions() whenever applicable:
  * "editenrolment" - For editing a user'e enrolment details. Defined by constant ENROL_ACTION_EDIT.
  * "unenrol" - For unenrolling a student. Defined by constant ENROL_ACTION_UNENROL.
  These attributes enable enrol actions to be rendered via modals. If not added, clicking on the enrolment action buttons will still
  redirect the user to the appropriate enrolment action page. Though optional, it is recommended to add these attributes for a
  better user experience when performing enrol actions.
* The enrol_plugin::get_user_enrolment_actions() implementations for core enrol plugins have been removed and moved to
  the parent method itself. New enrol plugins don't have to implement get_user_enrolment_actions(), but just need to
  make sure that they override:
  - enrol_plugin::allow_manage(), and/or
  - enrol_plugin::allow_unenrol_user() or enrol_plugin::allow_unenrol()
  Existing enrol plugins that override enrol_plugin::get_user_enrolment_actions() don't have to do anything, but can
  also opt to remove their own implementation of the method if they basically have the same logic as the parent method.
* New optional parameter $enrolid for the following functions:
  - get_enrolled_join()
  - get_enrolled_sql()
  - get_enrolled_with_capabilities_join()
  Setting this parameter to a non-zero value will add a condition to the query such that only users that were enrolled
  with this enrolment method will be returned.
* New optional parameter 'closeSuggestionsOnSelect' for the enhance() function for form-autocomplete. Setting this to true will
  close the suggestions popup immediately after an option has been selected. If not specified, it defaults to true for single-select
  elements and false for multiple-select elements.
* user_can_view_profile() now also checks the moodle/user:viewalldetails capability.
* The core/modal_confirm dialogue has been deprecated. Please use the core/modal_save_cancel dialogue instead. Please ensure you
  update to use the ModalEvents.save and ModalEvents.cancel events instead of their yes/no counterparts.
* Instead of checking the 'moodle/course:viewparticipants' and 'moodle/site:viewparticipants' capabilities use the
  new functions course_can_view_participants() and course_require_view_participants().
* $stored_file->add_to_curl_request() now adds the filename to the curl request.
* The option for Login HTTPS (authentication-only SSL) has been removed
* $CFG->loginhttps is now deprecated, do not use it.
* $PAGE->https_required and $PAGE->verify_https_required() are now deprecated. They are no longer used and will throw a coding_exception.
* $CFG->httpswwwroot is now deprecated and will always result in the same value as wwwroot.
* Added function core_role_set_view_allowed() to check if a user should be able to see a given role.
  This should be checked whenever displaying a list of roles to a user, however, core_role_set_assign_allowed may need to override it
  in some cases.
* Deprecated allow_override, allow_assign and allow_switch and replaced with core_role_set_*_allowed to avoid function names conflicting.

=== 3.3.1 ===

* ldap_get_entries_moodle() now always returns lower-cased attribute names in the returned entries.
  It was suppposed to do so before, but it actually didn't.

=== 3.3 ===

* Behat compatibility changes are now being documented at
  https://docs.moodle.org/dev/Acceptance_testing/Compatibility_changes
* PHPUnit's bootstrap has been changed to use HTTPS wwwroot (https://www.example.com/moodle) from previous HTTP version. Any
  existing test expecting the old HTTP URLs will need to be switched to the new HTTPS value (reference: MDL-54901).
* The information returned by the idp list has changed. This is usually only rendered by the login page and login block.
  The icon attribute is removed and an iconurl attribute has been added.
* Support added for a new type of external file: FILE_CONTROLLED_LINK. This is an external file that Moodle can control
  the permissions. Moodle makes files read-only but can grant temporary write access.
    When accessing a URL, the info from file_browser::get_file_info will be checked to determine if the user has write access,
    if they do - the remote file will have access controls set to allow editing.
* The method moodleform::after_definition() has been added and can now be used to add some logic
  to be performed after the form's definition was set. This is useful for intermediate subclasses.
* Moodle has support for font-awesome icons. Plugins should use the xxx_get_fontawesome_icon_map callback
  to map their custom icons to one from font-awesome.
* $OUTPUT->pix_url() has been deprecated because it is was used mostly to manually generate image tags for icons.
  We now distinguish between icons and "small images". The difference is that an icon does not have to be rendered as an image tag
  with a source. It is OK to still have "small images" - if this desired use $OUTPUT->image_icon() and $OUTPUT->image_url(). For
  other uses - use $OUTPUT->pix_icon() or the pix helper in mustache templates {{#pix}}...{{/pix}}
  For other valid use cases use $OUTPUT->image_url().
* Activity icons have been split from standard icons. Use $OUTPUT->image_icon instead of $OUTPUT->pix_icon for these
  type of icons (the coloured main icon for each activity).
* YUI module moodle-core-formautosubmit has been removed, use jquery .change() instead (see lib/templates/url_select.mustache for
  an example)
* $mform->init_javascript_enhancement() is deprecated and no longer does anything. Existing uses of smartselect enhancement
  should be switched to the searchableselector form element or other solutions.
* Return value of the validate_email() is now proper boolean as documented. Previously the function could return 1, 0 or false.
* The mcore YUI rollup which included various YUI modules such as moodle-core-notification is no longer included on every
  page. Missing YUI depdencies may be exposed by this change (e.g. missing a requirement on moodle-core-notification when
  using M.core.dialogue).
* Various legacy javascript functions have been removed:
    * M.util.focus_login_form and M.util.focus_login_error no longer do anything. Please use jquery instead. See
      lib/templates/login.mustache for an example.
    * Some outdated global JS functions have been removed and should be replaced with calls to jquery
      or alternative approaches:
        checkall, checknone, select_all_in_element_with_id, select_all_in, deselect_all_in, confirm_if, findParentNode,
        filterByParent, stripHTML
    * M.util.init_toggle_class_on_click has been removed.
* The following functions have been deprecated and should not be used any more:
  - file_storage::try_content_recovery  - See MDL-46375 for more information
  - file_storage::content_exists        - See MDL-46375 for more information
  - file_storage::deleted_file_cleanup  - See MDL-46375 for more information
  - file_storage::get_converted_document
  - file_storage::is_format_supported_by_unoconv
  - file_storage::can_convert_documents
  - file_storage::send_test_pdf
  - file_storage::test_unoconv_path
* Following behat steps have been removed from core:
    - I click on "<element_string>" "<selector_string>" in the "<row_text_string>" table row
    - I go to notifications page
    - I add "<filename_string>" file from recent files to "<filepicker_field_string>" filepicker
    - I upload "<filepath_string>" file to "<filepicker_field_string>" filepicker
    - I create "<foldername_string>" folder in "<filepicker_field_string>" filepicker
    - I open "<foldername_string>" folder from "<filepicker_field_string>" filepicker
    - I unzip "<filename_string>" file from "<filepicker_field_string>" filepicker
    - I zip "<filename_string>" folder from "<filepicker_field_string>" filepicker
    - I delete "<file_or_folder_name_string>" from "<filepicker_field_string>" filepicker
    - I send "<message_contents_string>" message to "<username_string>"
    - I add "<user_username_string>" user to "<cohort_idnumber_string>" cohort
    - I add "<username_string>" user to "<group_name_string>" group
    - I fill in "<field_string>" with "<value_string>"
    - I select "<option_string>" from "<select_string>"
    - I select "<radio_button_string>" radio button
    - I check "<option_string>"
    - I uncheck "<option_string>"
    - the "<field_string>" field should match "<value_string>" value
    - the "<checkbox_string>" checkbox should be checked
    - the "<checkbox_string>" checkbox should not be checked
    - I fill the moodle form with:
    - "<element_string>" "<selector_string>" should exists
    - "<element_string>" "<selector_string>" should not exists
    - the following "<element_string>" exists:
* get_user_capability_course() now has an additional parameter 'limit'. This can be used to return a set number of records with
  the submitted capability. The parameter 'fieldsexceptid' will now accept context fields which can be used for preloading.
* The caching option 'immutable' has been added to send_stored_file() and send_file().
* New adhoc task refresh_mod_calendar_events_task that updates existing calendar events of modules.
* New 'priority' column for the event table to determine which event to show in case of events with user and group overrides.
* Webservices core_course_search_courses and core_course_get_courses_by_field will always return the sortorder field.
* core_course_external::get_activities_overview has been deprecated. Please do not call this function any more.
* Changed the pix mustache template helper to accept context variables for the key, component and alt text.
* New auth_plugin_base helper methods:
  - get_identity_providers() - Retrieves available auth identity providers.
  - prepare_identity_providers_for_output() - Prepares auth identity provider data for output (e.g. to templates, WS, etc.).

=== 3.2 ===

* Custom roles with access to any part of site administration that do not use the manager archetype will need
  moodle/site:configview capability added.
* Admin setting "Show My courses expanded on Dashboard" has been removed.
* Some backwards and forwards compatibility has been added for different bootstrap versions.
  This is to allow the same markup to work in "clean" and "boost" themes alot of the time. It is also to allow user text
  with bootstrap classes to keep working in the new theme. See MDL-56004 for the list of supported classes.
* MForms element 'submitlink' has been deprecated.
* Searchable selector form element is now a wrapper for autocomplete. A "No selection" option is automatically
  added to the options list for best backwards compatibility - if you were manually adding a "no selection" option you will need
  to remove it.
* Node.js versions >=4 are now required to run grunt.
* JQuery has been updated to 3.1.0. JQuery migrate plugins are no longer shipped - please read
  https://jquery.com/upgrade-guide/3.0/ and update your javascript.
* New option 'blanktarget' added to format_text. This option adds target="_blank" to links
* A new webservice structure `external_files` has been created which provides a standardised view of files in Moodle and
  should be used for all file return descriptions.
  Files matching this format can be retrieved via the new `external_util::get_area_files` method.
  See MDL-54951 for further information.
* The parameter $usepost of the following functions has been deprecated and is not used any more:
  - get_max_upload_file_size()
  - get_user_max_upload_file_size()
* The following classes have been removed and should not be used any more:
    - boxclient - See MDL-49599 for more information.
* The following functions have been removed and should not be used any more:
    - file_modify_html_header() - See MDL-29738 for more information.
* core_grades_external::get_grades has been deprecated. Please do not call this function any more.
  External function gradereport_user_external::get_grade_items can be used for retrieving the course grades information.
* New option 'escape' added to format_string. When true (default), escapes HTML entities from the string
* The following functions have been deprecated and are not used any more:
  - get_records_csv() Please use csv_import_reader::load_csv_content() instead.
  - put_records_csv() Please use download_as_dataformat (lib/dataformatlib.php) instead.
  - zip_files()   - See MDL-24343 for more information.
  - unzip_file()  - See MDL-24343 for more information.
  - print_log()           - See MDL-43681 for more information
  - print_log_csv()       - See MDL-43681 for more information
  - print_log_ods()       - See MDL-43681 for more information
  - print_log_xls()       - See MDL-43681 for more information
  - print_mnet_log()      - See MDL-43681 for more information
  - build_logs_array()    - See MDL-43681 for more information
  - get_logs()            - See MDL-43681 for more information
  - get_logs_usercourse() - See MDL-43681 for more information
  - get_logs_userday()    - See MDL-43681 for more information
  - prevent_form_autofill_password() Please do not use anymore.
* The password_compat library was removed as it is no longer required.
* Phpunit has been upgraded to 5.4.x and following has been deprecated and is not used any more:
  - setExpectedException(), use @expectedException or $this->expectException() and $this->expectExceptionMessage()
  - getMock(), use createMock() or getMockBuilder()->getMock()
  - UnitTestCase class is removed.
* The following methods have been finally deprecated and should no longer be used:
  - course_modinfo::build_section_cache()
  - cm_info::get_deprecated_group_members_only()
  - cm_info::is_user_access_restricted_by_group()
* The following methods in cm_info::standardmethods have also been finally deprecated and should no longer be used:
  - cm_info::get_after_edit_icons()
  - cm_info::get_after_link()
  - cm_info::get_content()
  - cm_info::get_custom_data()
  - cm_info::get_extra_classes()
  - cm_info::get_on_click()
  - cm_info::get_url()
  - cm_info::obtain_dynamic_data()
  Calling them through the magic method __call() will throw a coding exception.
* The alfresco library has been removed from core. It was an old version of
  the library which was not compatible with newer versions of Alfresco.
* Added down arrow: $OUTPUT->darrow.
* All file_packer implementations now accept an additional parameter to allow a simple boolean return value instead of
  an array of individual file statuses.
* "I set the field "field_string" to multiline:" now end with colon (:), as PyStrings is supposed to end with ":"
* New functions to support deprecation of events have been added to the base event. See MDL-46214 for further details.
* A new function `get_name_with_info` has been added to the base event. This function adds information about event
  deprecations and should be used where this information is relevant.
* Following api's have been deprecated in behat_config_manager, please use behat_config_util instead.
  - get_features_with_tags
  - get_components_steps_definitions
  - get_config_file_contents
  - merge_behat_config
  - get_behat_profile
  - profile_guided_allocate
  - merge_config
  - clean_path
  - get_behat_tests_path
* behat_util::start_test_mode() accepts 3 options now:
  - 1. Theme sute with all features: If behat should initialise theme suite with all core features.
  - 2. Parallel runs: How many parallel runs will be running.
  - 3. Run: Which process behat should be initialise for.
* behat_context_helper::set_session() has been deprecated, please use behat_context_helper::set_environment() instead.
* data-fieldtype="type" attribute has been added to form field default template.
* form elements extending MoodleQuickForm_group must call $this->createFormElement() instead of
  @MoodleQuickForm::createElement() in order to be compatible with PHP 7.1
* Relative paths in $CFG->alternateloginurl will be resolved to absolute path within moodle site. Previously they
  were resolved to absolute path within the server. That means:
  - $CFG->wwwroot: http://example.com/moodle
  - $CFG->alternateloginurl : /my/super/login.php
  - Login url will be: http://example.com/moodle/my/super/login.php (moodle root based)
* Database (DML) layer:
  - new sql_equal() method available for places where case sensitive/insensitive varchar comparisons are required.
* PostgreSQL connections now use advanced options to reduce connection overhead.  These options are not compatible
  with some connection poolers.  The dbhandlesoptions parameter has been added to allow the database to configure the
  required defaults. The parameters that are required in the database are;
    ALTER DATABASE moodle SET client_encoding = UTF8;
    ALTER DATABASE moodle SET standard_conforming_strings = on;
    ALTER DATABASE moodle SET search_path = 'moodle,public';  -- Optional, if you wish to use a custom schema.
  You can set these options against the database or the moodle user who connects.
* Some form elements have been refined to better support right-to-left languages. In RTL,
  most fields should not have their direction flipped, a URL, a path to a file, a number, ...
  are always displayed LTR. Input fields and text areas now will best guess whether they
  should be forced to be displayed in LTR based on the PARAM type associated with it. You
  can call $mform->setForceLtr($elementName, true/false) on some form fields to manually
  set the value.
* Action menus do_not_enhance() is deprecated, use a list of action_icon instead.
* The user_not_fully_set_up() function has a new $strict parameter (defaulting to true) in order to decide when
  custom fields (and other checks) should be evaluated to determine if the user has been completely setup.
* profile_field_base class has new methods: get_field_config_for_external() and get_field_properties().
  This two new methods should be implemented by profile field plugins to make them compatible with Web Services.
* The minifier library used by core_minify has been switched to https://github.com/matthiasmullie/minify - there are minor differences
  in minifier output.
* context_header additional buttons can now have a class attribute provided in the link attributes.
* The return signature for the antivirus::scan_file() function has changed.
  The calling function will now handle removal of infected files from Moodle based on the new integer return value.
* The first parameter $eventdata of both message_send() and \core\message\manager::send_message() should
  be \core\message\message. Use of stdClass is deprecated.
* The message_sent event now expects other[courseid] to be always set, exception otherwise. For BC with contrib code,
  message_sent::create_from_ids() will show a debugging notice if the \core\message\message being sent is missing
  the courseid property, defaulting to SITEID automatically. In Moodle 3.6 (MDL-55449) courseid will be fully mandatory
  for all messages sent.
* The send_confirmation_email() function has a new optional parameter $confirmationurl to provide a different confirmation URL.
* Introduced a new hook for plugin developers:
    - <component>_course_module_background_deletion_recommended()
  This hook should be used in conjunction with the existing '<component>_pre_course_module_delete($mod)'. It must
  return a boolean and is called by core to check whether a plugin's implementation of
  <component>_pre_course_module_deleted($mod) will take a long time. A plugin should therefore only implement this
  function if it also implements <component>_pre_course_module_delete($mod).
  An example in current use is recyclebin, which performs what can be a lengthy backup process in
  tool_recyclebin_pre_course_module_delete. The recyclebin, if enabled, now returns true in its implementation of
  tool_recyclebin_course_module_background_deletion_recommended(), to indicate to core that the deletion (and
  execution of tool_recyclebin_pre_course_module_delete) should be handled with an adhoc task, meaning it will not
  occur in real time.

=== 3.1 ===

* Webservice function core_course_search_courses accepts a new parameter 'limittoenrolled' to filter the results
  only to courses the user is enrolled in, and are visible to them.
* External functions that are not calling external_api::validate_context are buggy and will now generate
  exceptions. Previously they were only generating warnings in the webserver error log.
  See https://docs.moodle.org/dev/External_functions_API#Security
* The moodle/blog:associatecourse and moodle/blog:associatemodule capabilities has been removed.
* The following functions has been finally deprecated and can not be used any more:
    - profile_display_badges()
    - useredit_shared_definition_preferences()
    - calendar_normalize_tz()
    - get_user_timezone_offset()
    - get_timezone_offset()
    - get_list_of_timezones()
    - calculate_user_dst_table()
    - dst_changes_for_year()
    - get_timezone_record()
    - test_get_list_of_timezones()
    - test_get_timezone_offset()
    - test_get_user_timezone_offset()
* The google api library has been updated to version 1.1.7. There was some important changes
  on the SSL handling. Now the SSL version will be determined by the underlying library.
  For more information see https://github.com/google/google-api-php-client/pull/644
* The get_role_users() function will now add the $sort fields that are not part
  of the requested fields to the query result and will throw a debugging message
  with the added fields when that happens.
* The core_user::fill_properties_cache() static method has been introduced to be a reference
  and allow standard user fields data validation. Right now only type validation is supported
  checking it against the parameter (PARAM_*) type of the target user field. MDL-52781 is
  going to add support to null/not null and choices validation, replacing the existing code to
  validate the user fields in different places in a common way.
* Webservice function core_course_search_courses now returns results when the search string
  is less than 2 chars long.
* Webservice function core_course_search_courses accepts a new parameter 'requiredcapabilities' to filter the results
  by the capabilities of the current user.
* New mform element 'course' handles thousands of courses with good performance and usability.
* The redirect() function will now redirect immediately if output has not
  already started. Messages will be displayed on the subsequent page using
  session notifications. The type of message output can be configured using the
  fourth parameter to redirect().
* The specification of extra classes in the $OUTPUT->notification()
  function, and \core\output\notification renderable have been deprecated
  and will be removed in a future version.
  Notifications should use the levels found in \core\output\notification.
* The constants for NOTIFY_PROBLEM, NOTIFY_REDIRECT, and NOTIFY_MESSAGE in
  \core\output\notification have been deprecated in favour of NOTIFY_ERROR,
  NOTIFY_WARNING, and NOTIFY_INFO respectively.
* The following functions, previously used (exclusively) by upgrade steps are not available
  anymore because of the upgrade cleanup performed for this version. See MDL-51580 for more info:
    - upgrade_mysql_fix_unsigned_and_lob_columns()
    - upgrade_course_completion_remove_duplicates()
    - upgrade_save_orphaned_questions()
    - upgrade_rename_old_backup_files_using_shortname()
    - upgrade_mssql_nvarcharmax()
    - upgrade_mssql_varbinarymax()
    - upgrade_fix_missing_root_folders()
    - upgrade_course_modules_sequences()
    - upgrade_grade_item_fix_sortorder()
    - upgrade_availability_item()
* A new parameter $ajaxformdata was added to the constructor for moodleform. When building a
  moodleform in a webservice or ajax script (for example using the new fragments API) we
  cannot allow the moodleform to parse it's own data from _GET and _POST - we must pass it as
  an array.
* Plugins can extend the navigation for user by declaring the following callback:
  <frankenstyle>_extend_navigation_user(navigation_node $parentnode, stdClass $user,
                                        context_user $context, stdClass $course,
                                        context_course $coursecontext)
* The function notify() now throws a debugging message - see MDL-50269.
* Ajax calls going through lib/ajax/* now validate the return values before sending
  the response. If the validation does not pass an exception is raised. This behaviour
  is consistent with web services.
* Several changes in Moodle core, standard plugins and third party libraries to
  ensure compatibility with PHP7. All plugins are recommended to perform testing
  against PHP7 as well. Refer to https://docs.moodle.org/dev/Moodle_and_PHP7 for more
  information. The following changes may affect you:
  * Class moodleform, moodleform_mod and some module classes have been changed to use
    __construct() for the constructor. Calling parent constructors by the class
    name will display debugging message. Incorrect: parent::moodleform(),
    correct: parent::__construct()
  * All form elements have also changed the constructor syntax. No changes are
    needed for using form elements, however if plugin defines new form element it
    needs to use correct syntax. For example, incorrect: parent::HTML_QuickForm_input(),
    HTML_QuickForm_input::HTML_QuickForm_input(), $this->HTML_QuickForm_input().
    Correct: HTML_QuickForm_input::__construct() or parent::__construct().
  * profile_field_base::profile_field_base() is deprecated, use parent::__construct()
    in custom profile fields constructors. Similar deprecations in exsiting
    profile_field_* classes.
  * user_filter_type::user_filter_type() is deprecated, use parent::__construct() in
    custom user filters. Similar deprecations in existing user_filter_* classes.
  * table_default_export_format_parent::table_default_export_format_parent() is
    deprecated, use parent::__construct() in extending classes.
* groups_delete_group_members() $showfeedback parameter has been removed and is no longer
  respected. Users of this function should output their own feedback if required.
* Number of changes to Tags API, see tag/upgrade.txt for more details
* The previous events API handlers are being deprecated in favour of events 2 API, debugging messages are being displayed if
  there are 3rd party plugins using it. Switch to events 2 API please, see https://docs.moodle.org/dev/Event_2#Event_dispatching_and_observers
  Note than you will need to bump the plugin version so moodle is aware that you removed the plugin's event handlers.
* mforms validation functions are not available in the global JS namespace anymore, event listeners
  are assigned to fields and buttons through a self-contained JS function.
* Added $CFG->urlrewriteclass option to config.php allowing clean / semantic urls to
  be implemented in a plugin, eg local_cleanurls.
* $CFG->pathtoclam global setting has been moved to clamav antivirus plugin setting of the same name.
* clam_message_admins() and get_clam_error_code() have been deprecated, its functionality
  is now a part of \antivirus_clamav\scanner class methods.
* \repository::antivir_scan_file() has been deprecated, \core\antivirus\manager::scan_file() that
  applies antivirus plugins is replacing its functionality.
* Added core_text::str_max_bytes() which safely truncates multi-byte strings to a maximum number of bytes.
* Zend Framework has been removed completely.
* Any plugin can report when a scale is being used with the callback function [pluginname]_scale_used_anywhere(int $scaleid).
* Changes in file_rewrite_pluginfile_urls: Passing a new option reverse = true in the $options var will make the function to convert
  actual URLs in $text to encoded URLs in the @@PLUGINFILE@@ form.
* behat_util::is_server_running() is removed, please use behat_util::check_server_status() instead.
* Behat\Mink\Selector\SelectorsHandler::xpathLiteral() method is deprecated use behat_context_helper::escape instead
  when building Xpath, or pass the unescaped value when using the named selector.',
* table_sql download process is using the new data formats plugin which you can't use if you are buffering any output
    * flexible_table::get_download_menu(), considered private, has been deleted. Use
      $OUTPUT->download_dataformat_selector() instead.
  when building Xpath, or pass the unescaped value when using the named selector.
* Add new file_is_executable(), to consistently check for executables even in Windows (PHP bug #41062).
* Introduced new hooks for plugin developers.
    - <component>_pre_course_category_delete($category)
    - <component>_pre_course_delete($course)
    - <component>_pre_course_module_delete($cm)
    - <component>_pre_block_delete($instance)
    - <component>_pre_user_delete($user)
  These hooks allow developers to use the item in question before it is deleted by core. For example, if your plugin is
  a module (plugins located in the mod folder) called 'xxx' and you wish to interact with the user object before it is
  deleted then the function to create would be mod_xxx_pre_user_delete($user) in mod/xxx/lib.php.
* pear::Net::GeoIP has been removed.

=== 3.0 ===

* Minify updated to 2.2.1
* htmlpurifier upgraded to 4.7.0
* Less.php upgraded to 1.7.0.9
* The horde library has been updated to version 5.2.7.
* Google libraries (lib/google) updated to 1.1.5
* Html2Text library has been updated to the latest version of the library.
* External functions x_is_allowed_from_ajax() methods have been deprecated. Define 'ajax' => true in db/services.php instead.
* External functions can be called without a session if they define 'loginrequired' => true in db/services.php.
* All plugins are required to declare their frankenstyle component name via
  the $plugin->component property in their version.php file. See
  https://docs.moodle.org/dev/version.php for details (MDL-48494).
* PHPUnit is upgraded to 4.7. Some tests using deprecated assertions etc may need changes to work correctly.
* Users of the text editor API to manually create a text editor should call set_text before calling use_editor.
* Javascript - SimpleYUI and the Y instance used for modules have been merged. Y is now always the same instance of Y.
* get_referer() has been deprecated, please use the get_local_referer function instead.
* \core\progress\null is renamed to \core\progress\none for improved PHP7 compatibility as null is a reserved word (see MDL-50453).
* \webservice_xmlrpc_client now respects proxy server settings. If your XMLRPC server is available on your local network and not via your proxy server, you may need to add it to the list of proxy
  server exceptions in $CFG->proxybypass. See MDL-39353 for details.
* Group and groupings idnumbers can now be passed to and/or are returned from the following web services functions:
  ** core_group_external::create_groups
  ** core_group_external::get_groups
  ** core_group_external::get_course_groups
  ** core_group_external::create_groupings
  ** core_group_external::update_groupings
  ** core_group_external::get_groupings
  ** core_group_external::get_course_groupings
  ** core_group_external::get_course_user_groups
* Following functions are removed from core. See MDL-50049 for details.
    password_compat_not_supported()
    session_get_instance()
    session_is_legacy()
    session_kill_all()
    session_touch()
    session_kill()
    session_kill_user()
    session_set_user()
    session_is_loggedinas()
    session_get_realuser()
    session_loginas()
    js_minify()
    css_minify_css()
    update_login_count()
    reset_login_count()
    check_gd_version()
    update_log_display_entry()
    get_recent_enrolments()
    groups_filter_users_by_course_module_visible()
    groups_course_module_visible()
    error()
    formerr()
    editorhelpbutton()
    editorshortcutshelpbutton()
    choose_from_menu()
    update_event()
    get_generic_section_name()
    get_all_sections()
    add_mod_to_section()
    get_all_mods()
    get_course_section()
    format_weeks_get_section_dates()
    get_print_section_cm_text()
    print_section_add_menus()
    make_editing_buttons()
    print_section()
    print_overview()
    print_recent_activity()
    delete_course_module()
    update_category_button()
    make_categories_list()
    category_delete_move()
    category_delete_full()
    move_category()
    course_category_hide()
    course_category_show()
    get_course_category()
    create_course_category()
    get_all_subcategories()
    get_child_categories()
    get_categories()
    print_course_search()
    print_my_moodle()
    print_remote_course()
    print_remote_host()
    print_whole_category_list()
    print_category_info()
    get_course_category_tree()
    print_courses()
    print_course()
    get_category_courses_array()
    get_category_courses_array_recursively()
    blog_get_context_url()
    get_courses_wmanagers()
    convert_tree_to_html()
    convert_tabrows_to_tree()
    can_use_rotated_text()
    get_parent_contexts()
    get_parent_contextid()
    get_child_contexts()
    create_contexts()
    cleanup_contexts()
    build_context_path()
    rebuild_contexts()
    preload_course_contexts()
    context_moved()
    fetch_context_capabilities()
    context_instance_preload()
    get_contextlevel_name()
    print_context_name()
    mark_context_dirty()
    delete_context()
    get_context_url()
    get_course_context()
    get_user_courses_bycap()
    get_role_context_caps()
    get_courseid_from_context()
    context_instance_preload_sql()
    get_related_contexts_string()
    get_plugin_list_with_file()
    check_browser_operating_system()
    check_browser_version()
    get_device_type()
    get_device_type_list()
    get_selected_theme_for_device_type()
    get_device_cfg_var_name()
    set_user_device_type()
    get_user_device_type()
    get_browser_version_classes()
    generate_email_supportuser()
    badges_get_issued_badge_info()
    can_use_html_editor()
    enrol_cohort_get_cohorts()
    enrol_cohort_can_view_cohort()
    cohort_get_visible_list()
    enrol_cohort_enrol_all_users()
    enrol_cohort_search_cohorts()
* The never unused webdav_locks table was dropped.
* The actionmenu hideMenu() function now expects an EventFacade object to be passed to it,
  i.e. a call to M.core.actionmenu.instance.hideMenu() should be change to M.core.actionmenu.instance.hideMenu(e)
* In the html_editors (tinyMCE, Atto), the manage files button can be hidden by changing the 'enable_filemanagement' option to false.
* external_api::validate_context now is public, it can be called from other classes.
* rss_error() now supports returning of correct HTTP status of error and will return '404 Not Found'
  unless other status is specified.
* Plugins can extend the navigation for categories settings by declaring the following callback:
  <frankenstyle>_extend_navigation_category_settings(navigation_node, context_coursecat)
* The clilib.php provides two new functions cli_write() and cli_writeln() that should be used for outputting texts from the command
  line interface scripts.
* External function core_course_external::get_course_contents returned parameter "name" has been changed to PARAM_RAW,
  this is because the new external_format_string function may return raw data if the global moodlewssettingraw parameter is used.
* Function is_web_crawler() has been deprecated, please use core_useragent::is_web_crawler() instead.

=== 2.9.1 ===

* New methods grade_grade::get_grade_max() and get_grade_min() must be used rather than directly the public properties rawgrademax and rawgrademin.
* New method grade_item::is_aggregate_item() indicates when a grade_item is an aggreggated type grade.

=== 2.9 ===

* The default home page for users has been changed to the dashboard (formely my home). See MDL-45774.
* Support for rendering templates from php or javascript has been added. See MDL-49152.
* Support for loading AMD javascript modules has been added. See MDL-49046.
* Webservice core_course_delete_courses now return warning messages on any failures and does not try to rollback the entire deletion.
* \core\event\course_viewed 'other' argument renamed from coursesectionid to coursesectionnumber as it contains the section number.
* New API core_filetypes::add_type (etc.) allows custom filetypes to be added and modified.
* PHPUnit: PHPMailer Sink is now started for all tests and is setup within the phpunit wrapper for advanced tests.
  Catching debugging messages when sending mail will no longer work. Use $sink = $this->redirectEmails(); and then check
  the message in the sink instead.
* The file pluginlib.php was deprecated since 2.6 and has now been removed, do not include or require it.
* \core_component::fetch_subsystems() now returns a valid path for completion component instead of null.
* Deprecated JS global methods have been removed (show_item, destroy_item, hide_item, addonload, getElementsByTagName, findChildNodes).
* For 3rd party plugin specific environment.xml files, it's now possible to specify version independent checks by using the
  <PLUGIN name="component_name"> tag instead of the version dependent <MOODLE version="x.y"> one. If the PLUGIN tag is used any
  Moodle specific tags will be ignored.
* html_table: new API for adding captions to tables (new field, $table->caption) and subsequently hiding said captions from sighted users using accesshide (enabled using $table->captionhide).
* The authorization procedure in the mdeploy.php script has been improved. The script
  now relies on the main config.php when deploying an available update.
* sql_internal_reader and sql_select_reader interfaces have been deprecated in favour of sql_internal_table_reader
  and sql_reader which use iterators to be more memory efficient.
* $CFG->enabletgzbackups setting has been removed as now backups are stored internally using .tar.gz format by default, you can
  set $CFG->usezipbackups to store them in zip format. This does not affect the restore process, which continues accepting both.
* Added support for custom string manager implementations via $CFG->customstringmanager
  directive in the config.php. See MDL-49361 for details.
* Add new make_request_directory() for creation of per-request files.
* Added generate_image_thumbnail_from_string. This should be used instead of generate_image_thumbnail when the source is a string.
  This prevents the need to write files to disk unnecessarily.
* Added generate_image_thumbnail to stored_file class. This should be used when generating thumbnails for stored files.
  This prevents the need to write files to disk unnecessarily.
* Removed pear/HTTP/WebDav. See MDL-49534 for details.
* Use standard PHP date time classes and methods - see new core_date class for timezone normalisation methods.
* Moved lib/google/Google/ to lib/google/src/Google. This is to address autoloader issues with Google's provided autoloader
  for the library. See MDL-49519 for details.
* The outdated lib/google/Google_Client.php and related files have been completely removed. To use
  the new client, read lib/google/readme_moodle.txt, please.
* profile_display_badges() has been deprecated. See MDL-48935 for details.
* Added a new method add_report_nodes() to pagelib.php. If you are looking to add links to the user profile page under the heading "Reports"
  then please use this function to ensure that the breadcrumb and navigation block are created properly for all user profile pages.
* process_new_icon() now does not always return a PNG file. When possible, it will try to keep the format of the original file.
  Set the new argument $preferpng to true to force PNG. See MDL-46763 and MDL-50041 for details.

=== 2.8 ===

* Gradebook grade category option "aggregatesubcats" has been removed completely.
  This means that the database column is removed, the admin settings are removed and
  the properties from the grade_category object have been removed. If any courses were
  found to be using this setting, a warning to check the grades will be shown in the
  course grader report after upgrading the site. The same warning will be shown on
  courses restored from backup that had this setting enabled (see MDL-47503).
* lib/excelllib.class.php has been updated. The class MoodleExcelWorkbook will now only produce excel 2007 files.
* renderers: We now remove the suffix _renderable when looking for a render method for a renderable.
  If you have a renderable class named like "blah_renderable" and have a method on a renderer named "render_blah_renderable"
  you will need to change the name of your render method to "render_blah" instead, as renderable at the end is no longer accepted.
* New functions get_course_and_cm_from_cmid($cmorid, $modulename) and
  get_course_and_cm_from_instance($instanceorid, $modulename) can be used to
  more efficiently load these basic data objects at the start of a script.
* New function cm_info::create($cm) can be used when you need a cm_info
  object, but have a $cm which might only be a standard database record.
* $CFG->enablegroupmembersonly no longer exists.
* Scheduled tasks have gained support for syntax to introduce variability when a
  task will run across installs. When a when hour or minute are defined as 'R'
  they will be installed with a random hour/minute value.
* Several classes grade_edit_tree_column_xxx were removed since grades setup page
  has been significantly changed. These classes should not be used outside of
  gradebook or developers can copy them into their plugins from 2.7 branch.
* Google APIs Client Library (lib/google/) has been upgraded to 1.0.5-beta and
  API has changed dramatically without backward compatibility. Any code accessing
  it must be amended. It does not apply to lib/googleapi.php. See MDL-47297
* Added an extra parameter to the function get_formatted_help_string() (default null) which is used to specify
  additional string parameters.
* User settings node and course node in navigation now support callbacks from admin tools.
* grade_get_grades() optional parameteres $itemtype, $itemmodule, $iteminstance are now required.

DEPRECATIONS:
* completion_info->get_incomplete_criteria() is deprecated and will be removed in Moodle 3.0.
* grade_category::aggregate_values() is deprecated and will be removed in Moodle 3.0.
* groups_filter_users_by_course_module_visible() is deprecated; replace with
  core_availability\info::filter_user_list. Will be removed in Moodle 3.0.
* groups_course_module_visible() is deprecated; replace with $cm->uservisible.
* cm_info property $cm->groupmembersonly is deprecated and always returns 0.
  Use core_availability\info::filter_user_list if trying to determine which
  other users can see an activity.
* cm_info method $cm->is_user_access_restricted_by_group() is deprecated and
  always returns false. Use $cm->uservisible to determine whether the user can
  access the activity.
* Constant FEATURE_GROUPMEMBERSONLY (used in module _supports functions) is
  deprecated.
* cohort_get_visible_list() is deprecated. There is a better function cohort_get_available_cohorts()
  that respects user capabilities to view cohorts.
* enrol_cohort_get_cohorts() and enrol_cohort_search_cohorts() are deprecated since
  functionality is removed. Please use cohort_get_available_cohorts()
* enrol_cohort_enrol_all_users() is deprecated; enrol_manual is now responsible for this action
* enrol_cohort_can_view_cohort() is deprecated; replace with cohort_can_view_cohort()

=== 2.6.4 / 2.7.1 ===

* setnew_password_and_mail() and update_internal_user_password() will trigger
  \core\event\user_password_updated. Previously they used to generate
  \core\event\user_updated event.
* update_internal_user_password() accepts optional boolean $fasthash for fast
  hashing.
* user_update_user() and user_create_user() api's accept optional param
  $triggerevent to avoid respective events to be triggred from the api's.

=== 2.7 ===

* PHPUnit cannot be installed via PEAR any more, please use composer package manager instead.
* $core_renderer->block_move_target() changed to support more verbose move-block-here descriptions.

Events and Logging:
* Significant changes in Logging API. For upgrading existing events_trigger() and
  add_to_log() see http://docs.moodle.org/dev/Migrating_logging_calls_in_plugins
  For accessing logs from plugins see http://docs.moodle.org/dev/Migrating_log_access_in_reports
* The validation of the following events is now stricter (see MDL-45445):
    - \core\event\blog_entry_created
    - \core\event\blog_entry_deleted
    - \core\event\blog_entry_updated
    - \core\event\cohort_member_added
    - \core\event\cohort_member_removed
    - \core\event\course_category_deleted
    - \core\event\course_completed
    - \core\event\course_content_deleted
    - \core\event\course_created
    - \core\event\course_deleted
    - \core\event\course_restored
    - \core\event\course_section_updated (see MDL-45229)
    - \core\event\email_failed
    - \core\event\group_member_added
    - \core\event\group_member_removed
    - \core\event\note_created
    - \core\event\note_deleted
    - \core\event\note_updated
    - \core\event\role_assigned
    - \core\event\role_deleted
    - \core\event\role_unassigned
    - \core\event\user_graded
    - \core\event\user_loggedinas
    - \core\event\user_profile_viewed
    - \core\event\webservice_token_created

DEPRECATIONS:
* $module uses in mod/xxx/version.php files is now deprecated. Please use $plugin instead. It will be removed in Moodle 2.10.
* Update init methods in all event classes - "level" property was renamed to "edulevel", the level property is now deprecated.
* Abstract class \core\event\course_module_instances_list_viewed is deprecated now, use \core\event\instances_list_viewed instead.
* Abstract class core\event\content_viewed has been deprecated. Please extend base event or other relevant abstract class.
* mod_book\event\instances_list_viewed has been deprecated. Please use mod_book\event\course_module_instance_list_viewed instead.
* mod_chat\event\instances_list_viewed has been deprecated. Please use mod_chat\event\course_module_instance_list_viewed instead.
* mod_choice\event\instances_list_viewed has been deprecated. Please use mod_choice\event\course_module_instance_list_viewed instead.
* mod_feedback\event\instances_list_viewed has been deprecated. Please use mod_feedback\event\course_module_instance_list_viewed instead.
* mod_page\event\instances_list_viewed has been deprecated. Please use mod_page\event\course_module_instance_list_viewed instead.
* The constants FRONTPAGECOURSELIST, FRONTPAGETOPICONLY & FRONTPAGECOURSELIMIT have been removed.
* Conditional availability API has moved and changed. The condition_info class is
  replaced by \core_availability\info_module, and condition_info_section by
  \core_availability\info_section. (Code that uses the old classes will generally
  still work.)
* coursemodule_visible_for_user() has been deprecated but still works - replaced
  by a new static function \core_availability\info_module::is_user_visible()
* cm_info::is_user_access_restricted_by_conditional_access has been deprecated
  but still works (it has never done what its name suggests, and is
  unnecessary).
* cm_info and section_info property showavailability has been deprecated, but
  still works (with the caveat that this information is now per-user).
* cm_info and section_info properties availablefrom and availableuntil have been
  deprecated and always return zero (underlying data doesn't have these values).
* section_info property groupingid has been deprecated and always returns zero,
  same deal.
* Various cm_info methods have been deprecated in favour of their read-only properties (get_url(), get_content(), get_extra_classes(),
  get_on_click(), get_custom_data(), get_after_link, get_after_edit_icons)
* The ajaxenabled function has been deprecated and always returns true. All code should be fully functional in Javascript.
* count_login_failures() has been deprecated, use user_count_login_failures() instead. Refer MDL-42891 for details.

Conditional availability (activities and sections):
* New conditional availability API in /availability, including new availability
  condition plugins in /availability/condition. The new API is very similar with
  regard to checking availability, but any code that modifies availability settings
  for an activity or section is likely to need substantial changes.

YUI:
  * The lightbox attribute for moodle-core-notification-dialogue has been
    deprecated and replaced by the modal attribute. This was actually
    changed in Moodle 2.2, but has only been marked as deprecated now. It
    will be removed in Moodle 2.9.
  * When destroying any type of dialogue based on moodle-core-notification, the relevant content is also removed from
    the DOM. Previously it was left orphaned.

JavaSript:
    * The findChildNodes global function has been deprecated. Y.all should
      be used instead.
    * The callback argument to confirm_action and M.util.show_confirm_dialog has been deprecated. If you need to write a
      confirmation which includes a callback, please use moodle-core-notification-confirmation and attach callbacks to the
      events provided.

* New locking api and admin settings to configure the system locking type.
* New "Time spent waiting for the database" performance metric displayed along with the
  other MDL_PERF vars; the change affects both the error logs and the vars displayed in
  the page footer.
* Changes in the tag API. The component and contextid are now saved when assigning tags to an item. Please see
  tag/upgrade.txt for more information.

=== 2.6 ===

* Use new methods from core_component class instead of get_core_subsystems(), get_plugin_types(),
  get_plugin_list(), get_plugin_list_with_class(), get_plugin_directory(), normalize_component(),
  get_component_directory() and get_plugin_list_with_file(). The names of the new methods are
  exactly the same, the only differences are that core_component::get_plugin_types() now always returns
  full paths and core_component::get_plugin_list() does not accept empty parameter any more.
* Use core_text::* instead of textlib:: and also core_collator::* instead of collatorlib::*.
* Use new function moodleform::mock_submit() to simulate form submission in unit tests (backported).
* New $CFG->localcachedir setting useful for cluster nodes. Admins have to update X-Sendfile aliases if used.
* MS SQL Server drivers are now using NVARCHAR(MAX) instead of NTEXT and VARBINARY(MAX) instead of IMAGE,
  this change should be fully transparent and it should help significantly with add-on compatibility.
* The string manager classes were renamed. Note that they should not be modified or used directly,
  always use get_string_manager() to get instance of the string manager.
* The ability to use an 'insecure' rc4encrypt/rc4decrypt key has been removed.
* Use $CFG->debugdeveloper instead of debugging('', DEBUG_DEVELOPER).
* Use set_debugging(DEBUG_xxx) when changing debugging level for current request.
* Function moveto_module() does not modify $mod argument and instead now returns the new module visibility value.
* Use behat_selectors::get_allowed_text_selectors() and behat_selectors::get_allowed_selectors() instead of
  behat_command::$allowedtextselectors and behat_command::$allowedselectors
* Subplugins are supported in admin tools and local plugins.
* file_packer/zip_packer API has been modified so that key functions support a new file_progress interface
  to report progress during long operations. Related to this, zip_archive now supports an estimated_count()
  function that returns an approximate number of entries in the zip faster than the count() function.
* Class cm_info no longer extends stdClass. All properties are read-only and calculated on first request only.
* Class course_modinfo no longer extends stdClass. All properties are read-only.
* Database fields modinfo and sectioncache in table course are removed. Application cache core/coursemodinfo
  is used instead. Course cache is still reset, rebuilt and retrieved using function rebuild_course_cache() and
  get_fast_modinfo(). Purging all caches and every core upgrade purges course modinfo cache as well.
  If function get_fast_modinfo() is called for multiple courses make sure to include field cacherev in course
  object.
* Internal (noreply and support) user support has been added for sending/receiving message.
  Use core_user::get_noreply_user() and core_user::get_support_user() to get noreply and support user's respectively.
  Real users can be used as noreply/support users by setting $CFG->noreplyuserid and $CFG->supportuserid
* New function readfile_allow_large() in filelib.php for use when very large files may need sending to user.
* Use core_plugin_manager::reset_caches() when changing visibility of plugins.
* Implement new method get_enabled_plugins() method in subplugin info classes.
* Each plugin should include version information in version.php.
* Module and block tables do not contain version column any more, use get_config('xx_yy', 'version') instead.
* $USER->password field is intentionally unset so that session data does not contain password hashes.
* Use core_shutdown_manager::register_function() instead of register_shutdown_function().
* New file packer for .tar.gz files; obtain by calling get_file_packer('application/x-gzip'). Intended initially
  for use in backup/restore only, as there are limitations on supported filenames. Also new packer for
  backups which supports both compression formats; get_file_packer('application/vnd.moodle.backup').
* New optional parameter to stored_file::get_content_file_handle to open file handle with 'gzopen' instead
  of 'fopen' to read gzip-compressed files if required.
* update_internal_user_password() and setnew_password_and_mail() now trigger user_updated event.
* Add thirdpartylibs.xml file to plugins that bundle any 3rd party libraries.
* New class introduced to help auto generate zIndex values for modal dialogues. Class "moodle-has-zindex"
  should set on any element which uses a non-default zindex and needs to ensure it doesn't show above a
  dialogue.
* $CFG->filelifetime is now used consistently for most file serving operations, the default was lowered
  to 6 hours from 24 hours because etags and x-sendfile support should make file serving less expensive.
* Date format locale charset for windows server will come from calendar type and for gregorian it will use
  lang file.
* The library to interact with Box.net (class boxclient) is only compatible with their APIv1 which
  reaches its end of life on the 14th of Dec. You should migrate your scripts to make usage of the
  new class boxnet_client(). Note that the method names and return values have changed.
* Settings pages are now possible for Calendar type plugins. Calendar type plugins that require a settings page to
  work properly will need to set their requires version to a number that is equal to or grater than the 2.6.1 release version.
* The admin/tool/generator tool was overhauled to use testing data generators and the previous interface to create
  test data was removed (it was not working correctly anyway). If you were using this tool you will probably need to
  update your code.

DEPRECATIONS:
Various previously deprecated functions have now been altered to throw DEBUG_DEVELOPER debugging notices
and will be removed in a future release (target: 2.8), a summary follows:

Accesslib:
    * get_context_instance()                ->  context_xxxx::instance()
    * get_context_instance_by_id()          ->  context::instance_by_id($id)
    * get_system_context()                  ->  context_system::instance()
    * context_moved()                       ->  context::update_moved()
    * preload_course_contexts()             ->  context_helper::preload_course()
    * context_instance_preload()            ->  context_helper::preload_from_record()
    * context_instance_preload_sql()        ->  context_helper::get_preload_record_columns_sql()
    * get_contextlevel_name()               ->  context_helper::get_level_name()
    * create_contexts()                     ->  context_helper::create_instances()
    * cleanup_contexts()                    ->  context_helper::cleanup_instances()
    * build_context_path()                  ->  context_helper::build_all_paths()
    * print_context_name()                  ->  $context->get_context_name()
    * mark_context_dirty()                  ->  $context->mark_dirty()
    * delete_context()                      ->  $context->delete_content() or context_helper::delete_instance()
    * get_context_url()                     ->  $context->get_url()
    * get_course_context()                  ->  $context->get_course_context()
    * get_parent_contexts()                 ->  $context->get_parent_context_ids()
    * get_parent_contextid()                ->  $context->get_parent_context()
    * get_child_contexts()                  ->  $context->get_child_contexts()
    * rebuild_contexts()                    ->  $context->reset_paths()
    * get_user_courses_bycap()              ->  enrol_get_users_courses()
    * get_courseid_from_context()           ->  $context->get_course_context(false)
    * get_role_context_caps()               ->  (no replacement)
    * load_temp_role()                      ->  (no replacement)
    * remove_temp_roles()                   ->  (no replacement)
    * get_related_contexts_string()         ->  $context->get_parent_context_ids(true)
    * get_recent_enrolments()               ->  (no replacement)

Enrollment:
    * get_course_participants()             -> get_enrolled_users()
    * is_course_participant()               -> is_enrolled()

Output:
    * current_theme()                       -> $PAGE->theme->name
    * skip_main_destination()               -> $OUTPUT->skip_link_target()
    * print_container()                     -> $OUTPUT->container()
    * print_container_start()               -> $OUTPUT->container_start()
    * print_container_end()                 -> $OUTPUT->container_end()
    * print_continue()                      -> $OUTPUT->continue_button()
    * print_header()                        -> $PAGE methods
    * print_header_simple()                 -> $PAGE methods
    * print_side_block()                    -> $OUTPUT->block()
    * print_arrow()                         -> $OUTPUT->arrow()
    * print_scale_menu_helpbutton()         -> $OUTPUT->help_icon_scale($courseid, $scale)
    * print_checkbox()                      -> html_writer::checkbox()

Navigation:
    * print_navigation()                    -> $OUTPUT->navbar()
    * build_navigation()                    -> $PAGE->navbar methods
    * navmenu()                             -> (no replacement)
    * settings_navigation::
          get_course_modules()              -> (no replacement)

Files and repositories:
    * stored_file::replace_content_with()   -> stored_file::replace_file_with()
    * stored_file::set_filesize()           -> stored_file::replace_file_with()
    * stored_file::get_referencelifetime()  -> (no replacement)
    * repository::sync_external_file()      -> see repository::sync_reference()
    * repository::get_file_by_reference()   -> repository::sync_reference()
    * repository::
          get_reference_file_lifetime()     -> (no replacement)
    * repository::sync_individual_file()    -> (no replacement)
    * repository::reset_caches()            -> (no replacement)

Calendar:
    * add_event()                           -> calendar_event::create()
    * update_event()                        -> calendar_event->update()
    * delete_event()                        -> calendar_event->delete()
    * hide_event()                          -> calendar_event->toggle_visibility(false)
    * show_event()                          -> calendar_event->toggle_visibility(true)

Misc:
    * filter_text()                         -> format_text(), format_string()...
    * httpsrequired()                       -> $PAGE->https_required()
    * detect_munged_arguments()             -> clean_param([...], PARAM_FILE)
    * mygroupid()                           -> groups_get_all_groups()
    * js_minify()                           -> core_minify::js_files()
    * css_minify_css()                      -> core_minify::css_files()
    * course_modinfo::build_section_cache() -> (no replacement)
    * generate_email_supportuser()          -> core_user::get_support_user()

Sessions:
    * session_get_instance()->xxx()         -> \core\session\manager::xxx()
    * session_kill_all()                    -> \core\session\manager::kill_all_sessions()
    * session_touch()                       -> \core\session\manager::touch_session()
    * session_kill()                        -> \core\session\manager::kill_session()
    * session_kill_user()                   -> \core\session\manager::kill_user_sessions()
    * session_gc()                          -> \core\session\manager::gc()
    * session_set_user()                    -> \core\session\manager::set_user()
    * session_is_loggedinas()               -> \core\session\manager::is_loggedinas()
    * session_get_realuser()                -> \core\session\manager::get_realuser()
    * session_loginas()                     -> \core\session\manager::loginas()

User-agent related functions:
    * check_browser_operating_system()      -> core_useragent::check_browser_operating_system()
    * check_browser_version()               -> core_useragent::check_browser_version()
    * get_device_type()                     -> core_useragent::get_device_type()
    * get_device_type_list()                -> core_useragent::get_device_type_list()
    * get_selected_theme_for_device_type()  -> core_useragent::get_device_type_theme()
    * get_device_cfg_var_name()             -> core_useragent::get_device_type_cfg_var_name()
    * set_user_device_type()                -> core_useragent::set_user_device_type()
    * get_user_device_type()                -> core_useragent::get_user_device_type()
    * get_browser_version_classes()         -> core_useragent::get_browser_version_classes()

YUI:
    * moodle-core-notification has been deprecated with a recommendation of
      using its subclasses instead. This is to allow for reduced page
      transport costs. Current subclasses include:
      * dialogue
      * alert
      * confirm
      * exception
      * ajaxexception

Event triggering and event handlers:
    * All existing events and event handlers should be replaced by new
      event classes and matching new event observers.
    * See http://docs.moodle.org/dev/Event_2 for more information.
    * The following events will be entirely removed, though they can still
      be captured using handlers, but they should not be used any more.
      * groups_members_removed          -> \core\event\group_member_removed
      * groups_groupings_groups_removed -> (no replacement)
      * groups_groups_deleted           -> \core\event\group_deleted
      * groups_groupings_deleted        -> \core\event\grouping_deleted
    * edit_module_post_actions() does not trigger events any more.

=== 2.5.1 ===

* New get_course() function for use when obtaining the course record from database. Will
  reuse existing $COURSE or $SITE globals if possible to improve performance.

=== 2.5 ===

* The database drivers (moodle_database and subclasses) aren't using anymore the ::columns property
  for caching database metadata. MUC (databasemeta) is used instead. Any custom DB driver should
  apply for that change.
* The cron output has been changed to include time and memory usage (see cron_trace_time_and_memory()),
  so any custom utility relying on the old output may require modification.
* Function get_max_file_sizes now returns an option for (for example) "Course limit (500MB)" or
  "Site limit (200MB)" when appropriate with the option set to 0. This function no longer returns
  an option for 0 bytes. Existing code that was replacing the 0 option in the return
  from this function with a more sensible message, can now use the return from this function directly.
* Functions responsible for output in course/lib.php are deprecated, the code is moved to
  appropriate renderers: print_section(), print_section_add_menus(), get_print_section_cm_text(),
  make_editing_buttons()
  See functions' phpdocs in lib/deprecatedlib.php
* Function get_print_section_cm_text() is deprecated, replaced with methods in cm_info
* zip_packer may create empty zip archives, there is a new option to ignore
  problematic files when creating archive
* The function delete_course_module was deprecated and has been replaced with
  course_delete_module. The reason for this was because the function delete_course_module
  only partially deletes data, so wherever it was called extra code was needed to
  perform the whole deletion process. The function course_delete_module now takes care
  of the whole process.
* curl::setopt() does not accept constant values any more. As it never worked properly,
  we decided to make the type check stricter. Now, the keys of the array pass must be a string
  corresponding to the curl constant name.
* Function get_users_listing now return list of users except guest and deleted users. Previously
  deleted users were excluded by get_users_listing. As guest user is not expected while browsing users,
  and not included in get_user function, it will not be returned by get_users_listing.
* The add_* functions in course/dnduploadlib.php have been deprecated. Plugins should be using the
  MODNAME_dndupload_register callback instead.
* The signature of the add() method of classes implementing the parentable_part_of_admin_tree
  interface (such as admin_category) has been extended. The new parameter allows the caller
  to prepend the new node before an existing sibling in the admin tree.
* condition_info:get_condition_user_fields($formatoptions) now accepts the optional
  param $formatoptions, that will determine if the field names are processed by
  format_string() with the passed options.
* remove all references to $CFG->gdversion, GD PHP extension is now required
* Formslib will now throw a developer warning if a PARAM_ type hasn't been set for elements which
  need it. Please set PARAM_RAW explicitly if you do not want any cleaning.
* Functions responsible for managing and accessing course categories are moved to class coursecat
  in lib/coursecatlib.php, functions responsible for rendering courses and categories lists are
  moved to course/renderer.php. The following global functions are deprecated: make_categories_list(),
  category_delete_move(), category_delete_full(), move_category(), course_category_hide(),
  course_category_show(), get_course_category(), create_course_category(), get_all_subcategories(),
  get_child_categories(), get_categories(), print_my_moodle(), print_remote_course(),
  print_remote_host(), print_whole_category_list(), print_category_info(), get_course_category_tree(),
  print_courses(), print_course(), get_category_courses_array(), get_category_courses_array_recursively(),
  get_courses_wmanagers()
  See http://docs.moodle.org/dev/Courses_lists_upgrade_to_2.5
* $core_renderer->block_move_target() changed to support more verbose move-block-here descriptions.
* Additional (optional) param $onlyactive has been added to get_enrolled_users, count_enrolled_users
  functions to get information for only active (excluding suspended enrolments) users. Included two
  helper functions extract_suspended_users, get_suspended_userids to extract suspended user information.
* The core_plugin_manager class now provides two new helper methods for getting information
  about known plugins: get_plugins_of_type() and get_subplugins_of_plugin().
* The get_uninstall_url() method of all subclasses of \core\plugininfo\base class is now expected
  to always return moodle_url. Subclasses can use the new method is_uninstall_allowed()
  to control the availability of the 'Uninstall' link at the Plugins overview page (previously
  they would do it by get_uninstall_url() returning null). By default, URL to a new general plugin
  uninstall tool is returned. Unless the plugin type needs extra steps that can't be handled by
  plugininfo_xxx::uninstall() method or xmldb_xxx_uninstall() function, this default URL should
  satisfy all plugin types.

Database (DML) layer:
* $DB->sql_empty() is deprecated, you have to use sql parameters with empty values instead,
  please note hardcoding of empty strings in SQL queries breaks execution in Oracle database.
* Indexes must not be defined on the same columns as keys, this is now reported as fatal problem.
  Please note that internally we create indexes instead of foreign keys.

YUI changes:
* M.util.help_icon has been deprecated. Code should be updated to use moodle-core-popuphelp
  instead. To do so, remove any existing JS calls to M.util.help_icon from your PHP and ensure
  that your help link is placed in a span which has the class 'helplink'.

=== 2.4 ===

* Pagelib: Numerous deprecated functions were removed as classes page_base, page_course
  and page_generic_activity.
* use $CFG->googlemapkey3 instead of removed $CFG->googlemapkey and migrate to Google Maps API V3
* Function settings_navigation::add_course_editing_links() is completely removed
* function global_navigation::format_display_course_content() is removed completely (the
  functionality is moved to course format class)
* in the function global_navigation::load_generic_course_sections() the argument $courseformat is
  removed
* New component and itemid columns in groups_members table - this allows plugin to create protected
  group memberships using 'xx_yy_allow_group_member_remove' callback and there is also a new restore
  callback 'xx_yy_restore_group_member()'.
* New general role assignment restore plugin callback 'xx_yy_restore_role_assignment()'.
* functions get_generic_section_name(), get_all_sections(), add_mod_to_section(), get_all_mods()
  are deprecated. See their phpdocs in lib/deprecatedlib.php on how to replace them

YUI changes:
* moodle-enrol-notification has been renamed to moodle-core-notification
* YUI2 code must now use 2in3, see http://yuilibrary.com/yui/docs/yui/yui-yui2.html
* M.util.init_select_autosubmit() and M.util.init_url_select() have been deprecated. Code using this should be updated
  to use moodle-core-formautosubmit

Unit testing changes:
* output debugging() is not sent to standard output any more,
  use $this->assertDebuggingCalled(), $this->assertDebuggingNotCalled(),
  $this->getDebuggingMessages() or $this->assertResetDebugging() instead.

=== 2.3 ===

Database layer changes:
* objects are not allowed in paramters of DML functions, use explicit casting to strings if necessary

Note:
* DDL and DML methods which were deprecated in 2.0 have now been removed, they will no longer produce
debug messages and will produce fatal errors

API changes:

* send_stored_file() has changed its interface
* deleted several resourcelib_embed_* functions from resourcelib.php

=== 2.2 ===

removed unused libraries:
* odbc, base32, CodeSniffer, overlib, apd profiling, kses, Smarty, PEAR Console, swfobject, cssshover.htc, md5.js

API changes:
* new admin/tool plugin type
* new context API - old API is still available
* deleted users do not have context any more
* removed global search


=== 2.1 ===

API changes:
* basic suport for restore from 1.9
* new mobile devices API
* new questions API


=== 2.0 ===

API changes:
* new DML API - http://docs.moodle.org/dev/DML_functions
* new DDL API - http://docs.moodle.org/dev/DDL_functions
* new file API - http://docs.moodle.org/dev/File_API
* new $PAGE and $OUTPUT API
* new navigation API
* new theme API - http://docs.moodle.org/dev/Theme_changes_in_2.0
* new javascript API - http://docs.moodle.org/dev/JavaScript_usage_guide
* new portfolio API
* new local plugin type
* new translation support - http://lang.moodle.org
* new web service API
* new cohorts API
* new messaging API
* new rating API
* new comment API
* new sessions API
* new enrolment API
* new backup/restore API
* new blocks API
* new filters API
* improved plugin support (aka Frankenstyle)
* new registration and hub API
* new course completion API
* new plagiarism API
* changed blog API
* new text editor API
* new my moodle and profiles API<|MERGE_RESOLUTION|>--- conflicted
+++ resolved
@@ -101,10 +101,8 @@
   - file_merge_draft_areas()
   - file_replace_file_area_in_text()
   - extract_draft_file_urls_from_text()
-<<<<<<< HEAD
 * Class coursecat is now alias to autoloaded class core_course_category, course_in_list is an alias to
   core_course_list_element, class coursecat_sortable_records is deprecated without replacement.
-=======
 * \core_user_external::create_users() and \core_user_external::update_users() can now accept more user profile fields so user
   creation/update via web service can now be very similar to the edit profile page's functionality. The new fields that have been
   added are:
@@ -121,7 +119,6 @@
   - phone1
   - phone2
   - address
->>>>>>> 69781cda
 
 === 3.5 ===
 
