--- conflicted
+++ resolved
@@ -3,11 +3,8 @@
 
 === 3.0 ===
 
-<<<<<<< HEAD
 * PHPUnit is upgraded to 4.7. Some tests using deprecated assertions etc may need changes to work correctly.
-=======
 * Users of the text editor API to manually create a text editor should call set_text before calling use_editor.
->>>>>>> 988592c5
 * get_referer() has been deprecated, please use the get_local_referer function instead.
 * \core\progress\null is renamed to \core\progress\none for improved PHP7 compatibility as null is a reserved word (see MDL-50453).
 * \webservice_xmlrpc_client now respects proxy server settings. If your XMLRPC server is available on your local network and not via your proxy server, you may need to add it to the list of proxy
