<?php
// This file is part of Moodle - http://moodle.org/
//
// Moodle is free software: you can redistribute it and/or modify
// it under the terms of the GNU General Public License as published by
// the Free Software Foundation, either version 3 of the License, or
// (at your option) any later version.
//
// Moodle is distributed in the hope that it will be useful,
// but WITHOUT ANY WARRANTY; without even the implied warranty of
// MERCHANTABILITY or FITNESS FOR A PARTICULAR PURPOSE.  See the
// GNU General Public License for more details.
//
// You should have received a copy of the GNU General Public License
// along with Moodle.  If not, see <http://www.gnu.org/licenses/>.

/**
 * This file keeps track of upgrades to Moodle.
 *
 * Sometimes, changes between versions involve
 * alterations to database structures and other
 * major things that may break installations.
 *
 * The upgrade function in this file will attempt
 * to perform all the necessary actions to upgrade
 * your older installation to the current version.
 *
 * If there's something it cannot do itself, it
 * will tell you what you need to do.
 *
 * The commands in here will all be database-neutral,
 * using the methods of database_manager class
 *
 * Please do not forget to use upgrade_set_timeout()
 * before any action that may take longer time to finish.
 *
 * @package   core_install
 * @category  upgrade
 * @copyright 2006 onwards Martin Dougiamas  http://dougiamas.com
 * @license   http://www.gnu.org/copyleft/gpl.html GNU GPL v3 or later
 */

defined('MOODLE_INTERNAL') || die();

/**
 * Main upgrade tasks to be executed on Moodle version bump
 *
 * This function is automatically executed after one bump in the Moodle core
 * version is detected. It's in charge of performing the required tasks
 * to raise core from the previous version to the next one.
 *
 * It's a collection of ordered blocks of code, named "upgrade steps",
 * each one performing one isolated (from the rest of steps) task. Usually
 * tasks involve creating new DB objects or performing manipulation of the
 * information for cleanup/fixup purposes.
 *
 * Each upgrade step has a fixed structure, that can be summarised as follows:
 *
 * if ($oldversion < XXXXXXXXXX.XX) {
 *     // Explanation of the update step, linking to issue in the Tracker if necessary
 *     upgrade_set_timeout(XX); // Optional for big tasks
 *     // Code to execute goes here, usually the XMLDB Editor will
 *     // help you here. See {@link http://docs.moodle.org/dev/XMLDB_editor}.
 *     upgrade_main_savepoint(true, XXXXXXXXXX.XX);
 * }
 *
 * All plugins within Moodle (modules, blocks, reports...) support the existence of
 * their own upgrade.php file, using the "Frankenstyle" component name as
 * defined at {@link http://docs.moodle.org/dev/Frankenstyle}, for example:
 *     - {@link xmldb_page_upgrade($oldversion)}. (modules don't require the plugintype ("mod_") to be used.
 *     - {@link xmldb_auth_manual_upgrade($oldversion)}.
 *     - {@link xmldb_workshopform_accumulative_upgrade($oldversion)}.
 *     - ....
 *
 * In order to keep the contents of this file reduced, it's allowed to create some helper
 * functions to be used here in the {@link upgradelib.php} file at the same directory. Note
 * that such a file must be manually included from upgrade.php, and there are some restrictions
 * about what can be used within it.
 *
 * For more information, take a look to the documentation available:
 *     - Data definition API: {@link http://docs.moodle.org/dev/Data_definition_API}
 *     - Upgrade API: {@link http://docs.moodle.org/dev/Upgrade_API}
 *
 * @param int $oldversion
 * @return bool always true
 */
function xmldb_main_upgrade($oldversion) {
    global $CFG, $USER, $DB, $OUTPUT, $SITE;

    require_once($CFG->libdir.'/db/upgradelib.php'); // Core Upgrade-related functions

    $dbman = $DB->get_manager(); // loads ddl manager and xmldb classes

    if ($oldversion < 2011120500) {
        // just in case somebody hacks upgrade scripts or env, we really can not continue
        echo("You need to upgrade to 2.2.x first!\n");
        exit(1);
        // Note this savepoint is 100% unreachable, but needed to pass the upgrade checks
        upgrade_main_savepoint(true, 2011120500);
    }

    // Moodle v2.2.0 release upgrade line
    // Put any upgrade step following this

    if ($oldversion < 2011120500.02) {

        upgrade_set_timeout(60*20); // This may take a while
        // MDL-28180. Some missing restrictions in certain backup & restore operations
        // were causing incorrect duplicates in the course_completion_aggr_methd table.
        // This upgrade step takes rid of them.
        $sql = 'SELECT course, criteriatype, MIN(id) AS minid
                  FROM {course_completion_aggr_methd}
              GROUP BY course, criteriatype
                HAVING COUNT(*) > 1';
        $duprs = $DB->get_recordset_sql($sql);
        foreach ($duprs as $duprec) {
            // We need to handle NULLs in criteriatype diferently
            if (is_null($duprec->criteriatype)) {
                $where = 'course = ? AND criteriatype IS NULL AND id > ?';
                $params = array($duprec->course, $duprec->minid);
            } else {
                $where = 'course = ? AND criteriatype = ? AND id > ?';
                $params = array($duprec->course, $duprec->criteriatype, $duprec->minid);
            }
            $DB->delete_records_select('course_completion_aggr_methd', $where, $params);
        }
        $duprs->close();

        // Main savepoint reached
        upgrade_main_savepoint(true, 2011120500.02);
    }

    if ($oldversion < 2011120500.03) {

        // Changing precision of field value on table user_preferences to (1333)
        $table = new xmldb_table('user_preferences');
        $field = new xmldb_field('value', XMLDB_TYPE_CHAR, '1333', null, XMLDB_NOTNULL, null, null, 'name');

        // Launch change of precision for field value
        $dbman->change_field_precision($table, $field);

        // Main savepoint reached
        upgrade_main_savepoint(true, 2011120500.03);
    }

    if ($oldversion < 2012020200.03) {

        // Define index rolecontext (not unique) to be added to role_assignments
        $table = new xmldb_table('role_assignments');
        $index = new xmldb_index('rolecontext', XMLDB_INDEX_NOTUNIQUE, array('roleid', 'contextid'));

        // Conditionally launch add index rolecontext
        if (!$dbman->index_exists($table, $index)) {
            $dbman->add_index($table, $index);
        }

        // Define index usercontextrole (not unique) to be added to role_assignments
        $index = new xmldb_index('usercontextrole', XMLDB_INDEX_NOTUNIQUE, array('userid', 'contextid', 'roleid'));

        // Conditionally launch add index usercontextrole
        if (!$dbman->index_exists($table, $index)) {
            $dbman->add_index($table, $index);
        }

        // Main savepoint reached
        upgrade_main_savepoint(true, 2012020200.03);
    }

    if ($oldversion < 2012020200.06) {
        // Previously we always allowed users to override their email address via the messaging system
        // We have now added a setting to allow admins to turn this this ability on and off
        // While this setting defaults to 0 (off) we're setting it to 1 (on) to maintain the behaviour for upgrading sites
        set_config('messagingallowemailoverride', 1);

        // Main savepoint reached
        upgrade_main_savepoint(true, 2012020200.06);
    }

    if ($oldversion < 2012021700.01) {
        // Changing precision of field uniquehash on table post to 255
        $table = new xmldb_table('post');
        $field = new xmldb_field('uniquehash', XMLDB_TYPE_CHAR, '255', null, XMLDB_NOTNULL, null, null, 'content');

        // Launch change of precision for field uniquehash
        $dbman->change_field_precision($table, $field);

        // Main savepoint reached
        upgrade_main_savepoint(true, 2012021700.01);
    }

    if ($oldversion < 2012021700.02) {
        // Somewhere before 1.9 summary and content column in post table were not null. In 1.9+
        // not null became false.
        $columns = $DB->get_columns('post');

        // Fix discrepancies in summary field after upgrade from 1.9
        if (array_key_exists('summary', $columns) && $columns['summary']->not_null != false) {
            $table = new xmldb_table('post');
            $summaryfield = new xmldb_field('summary', XMLDB_TYPE_TEXT, 'big', null, null, null, null, 'subject');

            if ($dbman->field_exists($table, $summaryfield)) {
                $dbman->change_field_notnull($table, $summaryfield);
            }

        }

        // Fix discrepancies in content field after upgrade from 1.9
        if (array_key_exists('content', $columns) && $columns['content']->not_null != false) {
            $table = new xmldb_table('post');
            $contentfield = new xmldb_field('content', XMLDB_TYPE_TEXT, 'big', null, null, null, null, 'summary');

            if ($dbman->field_exists($table, $contentfield)) {
                $dbman->change_field_notnull($table, $contentfield);
            }

        }

        upgrade_main_savepoint(true, 2012021700.02);
    }

    // The ability to backup user (private) files is out completely - MDL-29248
    if ($oldversion < 2012030100.01) {
        unset_config('backup_general_user_files', 'backup');
        unset_config('backup_general_user_files_locked', 'backup');
        unset_config('backup_auto_user_files', 'backup');

        upgrade_main_savepoint(true, 2012030100.01);
    }

    if ($oldversion < 2012030900.01) {
        // Migrate all numbers to signed & all texts and binaries to big size.
        // It should be safe to interrupt this and continue later.
        upgrade_mysql_fix_unsigned_and_lob_columns();

        // Main savepoint reached
        upgrade_main_savepoint(true, 2012030900.01);
    }

    if ($oldversion < 2012031500.01) {
        // Upgrade old course_allowed_modules data to be permission overrides.
        if ($CFG->restrictmodulesfor === 'all') {
            $courses = $DB->get_records_menu('course', array(), 'id', 'id, 1');
        } else if ($CFG->restrictmodulesfor === 'requested') {
            $courses = $DB->get_records_menu('course', array('restrictmodules' => 1), 'id', 'id, 1');
        } else {
            $courses = array();
        }

        if (!$dbman->table_exists('course_allowed_modules')) {
            // Upgrade must already have been run on this server. This might happen,
            // for example, during development of these changes.
            $courses = array();
        }

        $modidtoname = $DB->get_records_menu('modules', array(), 'id', 'id, name');

        $coursecount = count($courses);
        if ($coursecount) {
            $pbar = new progress_bar('allowedmods', 500, true);
            $transaction = $DB->start_delegated_transaction();
        }

        $i = 0;
        foreach ($courses as $courseid => $notused) {
            $i += 1;
            upgrade_set_timeout(60); // 1 minute per course should be fine.

            $allowedmoduleids = $DB->get_records_menu('course_allowed_modules',
            array('course' => $courseid), 'module', 'module, 1');
            if (empty($allowedmoduleids)) {
                // This seems to be the best match for backwards compatibility,
                // not necessarily with the old code in course_allowed_module function,
                // but with the code that used to be in the coures settings form.
                $allowedmoduleids = explode(',', $CFG->defaultallowedmodules);
                $allowedmoduleids = array_combine($allowedmoduleids, $allowedmoduleids);
            }

            $context = context_course::instance($courseid);

            list($roleids) = get_roles_with_cap_in_context($context, 'moodle/course:manageactivities');
            list($managerroleids) = get_roles_with_cap_in_context($context, 'moodle/site:config');
            foreach ($managerroleids as $roleid) {
                unset($roleids[$roleid]);
            }

            foreach ($modidtoname as $modid => $modname) {
                if (isset($allowedmoduleids[$modid])) {
                    // Module is allowed, no worries.
                    continue;
                }

                $capability = 'mod/' . $modname . ':addinstance';
                foreach ($roleids as $roleid) {
                    assign_capability($capability, CAP_PREVENT, $roleid, $context);
                }
            }

            $pbar->update($i, $coursecount, "Upgrading legacy course_allowed_modules data - $i/$coursecount.");
        }

        if ($coursecount) {
            $transaction->allow_commit();
        }

        upgrade_main_savepoint(true, 2012031500.01);
    }

    if ($oldversion < 2012031500.02) {

        // Define field restrictmodules to be dropped from course
        $table = new xmldb_table('course');
        $field = new xmldb_field('restrictmodules');

        // Conditionally launch drop field requested
        if ($dbman->field_exists($table, $field)) {
            $dbman->drop_field($table, $field);
        }

        upgrade_main_savepoint(true, 2012031500.02);
    }

    if ($oldversion < 2012031500.03) {

        // Define table course_allowed_modules to be dropped
        $table = new xmldb_table('course_allowed_modules');

        // Conditionally launch drop table for course_allowed_modules
        if ($dbman->table_exists($table)) {
            $dbman->drop_table($table);
        }

        upgrade_main_savepoint(true, 2012031500.03);
    }

    if ($oldversion < 2012031500.04) {
        // Clean up the old admin settings.
        unset_config('restrictmodulesfor');
        unset_config('restrictbydefault');
        unset_config('defaultallowedmodules');

        upgrade_main_savepoint(true, 2012031500.04);
    }

    if ($oldversion < 2012032300.02) {
        // Migrate the old admin debug setting.
        if ($CFG->debug == 38911) {
            set_config('debug', DEBUG_DEVELOPER);
        } else if ($CFG->debug == 6143) {
            set_config('debug', DEBUG_ALL);
        }
        upgrade_main_savepoint(true, 2012032300.02);
    }

    if ($oldversion < 2012042300.00) {
        // This change makes the course_section index unique.

        // xmldb does not allow changing index uniqueness - instead we must drop
        // index then add it again
        $table = new xmldb_table('course_sections');
        $index = new xmldb_index('course_section', XMLDB_INDEX_NOTUNIQUE, array('course', 'section'));

        // Conditionally launch drop index course_section
        if ($dbman->index_exists($table, $index)) {
            $dbman->drop_index($table, $index);
        }

        // Look for any duplicate course_sections entries. There should not be
        // any but on some busy systems we found a few, maybe due to previous
        // bugs.
        $transaction = $DB->start_delegated_transaction();
        $rs = $DB->get_recordset_sql('
                SELECT DISTINCT
                    cs.id, cs.course
                FROM
                    {course_sections} cs
                    INNER JOIN {course_sections} older
                        ON cs.course = older.course AND cs.section = older.section
                        AND older.id < cs.id');
        foreach ($rs as $rec) {
            $DB->delete_records('course_sections', array('id' => $rec->id));
            // We can't use rebuild_course_cache() here because introducing sectioncache later
            // so reset modinfo manually.
            $DB->set_field('course', 'modinfo', null, array('id' => $rec->course));
        }
        $rs->close();
        $transaction->allow_commit();

        // Define index course_section (unique) to be added to course_sections
        $index = new xmldb_index('course_section', XMLDB_INDEX_UNIQUE, array('course', 'section'));

        // Conditionally launch add index course_section
        if (!$dbman->index_exists($table, $index)) {
            $dbman->add_index($table, $index);
        }

        // Main savepoint reached
        upgrade_main_savepoint(true, 2012042300.00);
    }

    if ($oldversion < 2012042300.02) {
        require_once($CFG->dirroot.'/completion/criteria/completion_criteria.php');
        // Delete orphaned criteria which were left when modules were removed
        if ($DB->get_dbfamily() === 'mysql') {
            $sql = "DELETE cc FROM {course_completion_criteria} cc
                    LEFT JOIN {course_modules} cm ON cm.id = cc.moduleinstance
                    WHERE cm.id IS NULL AND cc.criteriatype = ".COMPLETION_CRITERIA_TYPE_ACTIVITY;
        } else {
            $sql = "DELETE FROM {course_completion_criteria}
                    WHERE NOT EXISTS (
                        SELECT 'x' FROM {course_modules}
                        WHERE {course_modules}.id = {course_completion_criteria}.moduleinstance)
                    AND {course_completion_criteria}.criteriatype = ".COMPLETION_CRITERIA_TYPE_ACTIVITY;
        }
        $DB->execute($sql);

        // Main savepoint reached
        upgrade_main_savepoint(true, 2012042300.02);
    }

    if ($oldversion < 2012050300.01) {
        // Make sure deleted users do not have picture flag.
        $DB->set_field('user', 'picture', 0, array('deleted'=>1, 'picture'=>1));
        upgrade_main_savepoint(true, 2012050300.01);
    }

    if ($oldversion < 2012050300.02) {

        // Changing precision of field picture on table user to (10)
        $table = new xmldb_table('user');
        $field = new xmldb_field('picture', XMLDB_TYPE_INTEGER, '10', null, XMLDB_NOTNULL, null, '0', 'secret');

        // Launch change of precision for field picture
        $dbman->change_field_precision($table, $field);

        // Main savepoint reached
        upgrade_main_savepoint(true, 2012050300.02);
    }

    if ($oldversion < 2012050300.03) {

        // Define field coursedisplay to be added to course
        $table = new xmldb_table('course');
        $field = new xmldb_field('coursedisplay', XMLDB_TYPE_INTEGER, '2', null, XMLDB_NOTNULL, null, '0', 'completionnotify');

        // Conditionally launch add field coursedisplay
        if (!$dbman->field_exists($table, $field)) {
            $dbman->add_field($table, $field);
        }

        // Main savepoint reached
        upgrade_main_savepoint(true, 2012050300.03);
    }

    if ($oldversion < 2012050300.04) {

        // Define table course_display to be dropped
        $table = new xmldb_table('course_display');

        // Conditionally launch drop table for course_display
        if ($dbman->table_exists($table)) {
            $dbman->drop_table($table);
        }

        // Main savepoint reached
        upgrade_main_savepoint(true, 2012050300.04);
    }

    if ($oldversion < 2012050300.05) {

        // Clean up removed admin setting.
        unset_config('navlinkcoursesections');

        upgrade_main_savepoint(true, 2012050300.05);
    }

    if ($oldversion < 2012050400.01) {

        // Define index sortorder (not unique) to be added to course
        $table = new xmldb_table('course');
        $index = new xmldb_index('sortorder', XMLDB_INDEX_NOTUNIQUE, array('sortorder'));

        // Conditionally launch add index sortorder
        if (!$dbman->index_exists($table, $index)) {
            $dbman->add_index($table, $index);
        }

        // Main savepoint reached
        upgrade_main_savepoint(true, 2012050400.01);
    }

    if ($oldversion < 2012050400.02) {

        // Clean up removed admin setting.
        unset_config('enablecourseajax');

        upgrade_main_savepoint(true, 2012050400.02);
    }

    if ($oldversion < 2012051100.01) {

        // Define field idnumber to be added to groups
        $table = new xmldb_table('groups');
        $field = new xmldb_field('idnumber', XMLDB_TYPE_CHAR, '100', null, XMLDB_NOTNULL, null, null, 'courseid');
        $index = new xmldb_index('idnumber', XMLDB_INDEX_NOTUNIQUE, array('idnumber'));

        // Conditionally launch add field idnumber
        if (!$dbman->field_exists($table, $field)) {
            $dbman->add_field($table, $field);
        }

        // Conditionally launch add index idnumber
        if (!$dbman->index_exists($table, $index)) {
            $dbman->add_index($table, $index);
        }

        // Define field idnumber to be added to groupings
        $table = new xmldb_table('groupings');
        $field = new xmldb_field('idnumber', XMLDB_TYPE_CHAR, '100', null, XMLDB_NOTNULL, null, null, 'name');
        $index = new xmldb_index('idnumber', XMLDB_INDEX_NOTUNIQUE, array('idnumber'));

        // Conditionally launch add field idnumber
        if (!$dbman->field_exists($table, $field)) {
            $dbman->add_field($table, $field);
        }

        // Conditionally launch add index idnumber
        if (!$dbman->index_exists($table, $index)) {
            $dbman->add_index($table, $index);
        }

        // Main savepoint reached
        upgrade_main_savepoint(true, 2012051100.01);
    }

    if ($oldversion < 2012051100.03) {

        // Amend course table to add sectioncache cache
        $table = new xmldb_table('course');
        $field = new xmldb_field('sectioncache', XMLDB_TYPE_TEXT, null, null, null, null, null, 'showgrades');
        if (!$dbman->field_exists($table, $field)) {
            $dbman->add_field($table, $field);
        }

        // Amend course_sections to add date, time and groupingid availability
        // conditions and a setting about whether to show them
        $table = new xmldb_table('course_sections');
        $field = new xmldb_field('availablefrom', XMLDB_TYPE_INTEGER, '10', null, XMLDB_NOTNULL, null, '0', 'visible');
        if (!$dbman->field_exists($table, $field)) {
            $dbman->add_field($table, $field);
        }
        $field = new xmldb_field('availableuntil', XMLDB_TYPE_INTEGER, '10', null, XMLDB_NOTNULL, null, '0', 'availablefrom');
        if (!$dbman->field_exists($table, $field)) {
            $dbman->add_field($table, $field);
        }
        $field = new xmldb_field('showavailability', XMLDB_TYPE_INTEGER, '1', null, XMLDB_NOTNULL, null, '0', 'availableuntil');
        // Conditionally launch add field showavailability
        if (!$dbman->field_exists($table, $field)) {
            $dbman->add_field($table, $field);
        }
        $field = new xmldb_field('groupingid', XMLDB_TYPE_INTEGER, '10', null, XMLDB_NOTNULL, null, '0', 'showavailability');
        // Conditionally launch add field groupingid
        if (!$dbman->field_exists($table, $field)) {
            $dbman->add_field($table, $field);
        }

        // Add course_sections_availability to add completion & grade availability conditions
        $table = new xmldb_table('course_sections_availability');

        $table->add_field('id', XMLDB_TYPE_INTEGER, '10', null, XMLDB_NOTNULL, XMLDB_SEQUENCE, null);
        $table->add_field('coursesectionid', XMLDB_TYPE_INTEGER, '10', null, XMLDB_NOTNULL, null, null);
        $table->add_field('sourcecmid', XMLDB_TYPE_INTEGER, '10', null, null, null, null);
        $table->add_field('requiredcompletion', XMLDB_TYPE_INTEGER, '1', null, null, null, null);
        $table->add_field('gradeitemid', XMLDB_TYPE_INTEGER, '10', null, null, null, null);
        $table->add_field('grademin', XMLDB_TYPE_NUMBER, '10, 5', null, null, null, null);
        $table->add_field('grademax', XMLDB_TYPE_NUMBER, '10, 5', null, null, null, null);

        $table->add_key('primary', XMLDB_KEY_PRIMARY, array('id'));
        $table->add_key('coursesectionid', XMLDB_KEY_FOREIGN, array('coursesectionid'), 'course_sections', array('id'));
        $table->add_key('sourcecmid', XMLDB_KEY_FOREIGN, array('sourcecmid'), 'course_modules', array('id'));
        $table->add_key('gradeitemid', XMLDB_KEY_FOREIGN, array('gradeitemid'), 'grade_items', array('id'));

        if (!$dbman->table_exists($table)) {
            $dbman->create_table($table);
        }

        // Main savepoint reached
        upgrade_main_savepoint(true, 2012051100.03);
    }

    if ($oldversion < 2012052100.00) {

        // Define field referencefileid to be added to files.
        $table = new xmldb_table('files');

        // Define field referencefileid to be added to files.
        $field = new xmldb_field('referencefileid', XMLDB_TYPE_INTEGER, '10', null, null, null, null, 'sortorder');

        // Conditionally launch add field referencefileid.
        if (!$dbman->field_exists($table, $field)) {
            $dbman->add_field($table, $field);
        }

        // Define field referencelastsync to be added to files.
        $field = new xmldb_field('referencelastsync', XMLDB_TYPE_INTEGER, '10', null, null, null, null, 'referencefileid');

        // Conditionally launch add field referencelastsync.
        if (!$dbman->field_exists($table, $field)) {
            $dbman->add_field($table, $field);
        }

        // Define field referencelifetime to be added to files.
        $field = new xmldb_field('referencelifetime', XMLDB_TYPE_INTEGER, '10', null, null, null, null, 'referencelastsync');

        // Conditionally launch add field referencelifetime.
        if (!$dbman->field_exists($table, $field)) {
            $dbman->add_field($table, $field);
        }

        $key = new xmldb_key('referencefileid', XMLDB_KEY_FOREIGN, array('referencefileid'), 'files_reference', array('id'));
        // Launch add key referencefileid
        $dbman->add_key($table, $key);

        // Define table files_reference to be created.
        $table = new xmldb_table('files_reference');

        // Adding fields to table files_reference.
        $table->add_field('id', XMLDB_TYPE_INTEGER, '10', null, XMLDB_NOTNULL, XMLDB_SEQUENCE, null);
        $table->add_field('repositoryid', XMLDB_TYPE_INTEGER, '10', null, XMLDB_NOTNULL, null, null);
        $table->add_field('lastsync', XMLDB_TYPE_INTEGER, '10', null, null, null, null);
        $table->add_field('lifetime', XMLDB_TYPE_INTEGER, '10', null, null, null, null);
        $table->add_field('reference', XMLDB_TYPE_TEXT, null, null, null, null, null);

        // Adding keys to table files_reference.
        $table->add_key('primary', XMLDB_KEY_PRIMARY, array('id'));
        $table->add_key('repositoryid', XMLDB_KEY_FOREIGN, array('repositoryid'), 'repository_instances', array('id'));

        // Conditionally launch create table for files_reference
        if (!$dbman->table_exists($table)) {
            $dbman->create_table($table);
        }

        // Main savepoint reached
        upgrade_main_savepoint(true, 2012052100.00);
    }

    if ($oldversion < 2012052500.03) { // fix invalid course_completion_records MDL-27368
        //first get all instances of duplicate records
        $sql = 'SELECT userid, course FROM {course_completions} WHERE (deleted IS NULL OR deleted <> 1) GROUP BY userid, course HAVING (count(id) > 1)';
        $duplicates = $DB->get_recordset_sql($sql, array());

        foreach ($duplicates as $duplicate) {
            $pointer = 0;
            //now get all the records for this user/course
            $sql = 'userid = ? AND course = ? AND (deleted IS NULL OR deleted <> 1)';
            $completions = $DB->get_records_select('course_completions', $sql,
                array($duplicate->userid, $duplicate->course), 'timecompleted DESC, timestarted DESC');
            $needsupdate = false;
            $origcompletion = null;
            foreach ($completions as $completion) {
                $pointer++;
                if ($pointer === 1) { //keep 1st record but delete all others.
                    $origcompletion = $completion;
                } else {
                    //we need to keep the "oldest" of all these fields as the valid completion record.
                    $fieldstocheck = array('timecompleted', 'timestarted', 'timeenrolled');
                    foreach ($fieldstocheck as $f) {
                        if ($origcompletion->$f > $completion->$f) {
                            $origcompletion->$f = $completion->$f;
                            $needsupdate = true;
                        }
                    }
                    $DB->delete_records('course_completions', array('id'=>$completion->id));
                }
            }
            if ($needsupdate) {
                $DB->update_record('course_completions', $origcompletion);
            }
        }

        // Main savepoint reached
        upgrade_main_savepoint(true, 2012052500.03);
    }

    if ($oldversion < 2012052900.00) {
        // Clean up all duplicate records in the course_completions table in preparation
        // for adding a new index there.
        upgrade_course_completion_remove_duplicates(
            'course_completions',
            array('userid', 'course'),
            array('timecompleted', 'timestarted', 'timeenrolled')
        );

        // Main savepoint reached
        upgrade_main_savepoint(true, 2012052900.00);
    }

    if ($oldversion < 2012052900.01) {
        // Add indexes to prevent new duplicates in the course_completions table.
        // Define index useridcourse (unique) to be added to course_completions
        $table = new xmldb_table('course_completions');
        $index = new xmldb_index('useridcourse', XMLDB_INDEX_UNIQUE, array('userid', 'course'));

        // Conditionally launch add index useridcourse
        if (!$dbman->index_exists($table, $index)) {
            $dbman->add_index($table, $index);
        }

        // Main savepoint reached
        upgrade_main_savepoint(true, 2012052900.01);
    }

    if ($oldversion < 2012052900.02) {
        // Clean up all duplicate records in the course_completion_crit_compl table in preparation
        // for adding a new index there.
        upgrade_course_completion_remove_duplicates(
            'course_completion_crit_compl',
            array('userid', 'course', 'criteriaid'),
            array('timecompleted')
        );

        // Main savepoint reached
        upgrade_main_savepoint(true, 2012052900.02);
    }

    if ($oldversion < 2012052900.03) {
        // Add indexes to prevent new duplicates in the course_completion_crit_compl table.
        // Define index useridcoursecriteraid (unique) to be added to course_completion_crit_compl
        $table = new xmldb_table('course_completion_crit_compl');
        $index = new xmldb_index('useridcoursecriteraid', XMLDB_INDEX_UNIQUE, array('userid', 'course', 'criteriaid'));

        // Conditionally launch add index useridcoursecriteraid
        if (!$dbman->index_exists($table, $index)) {
            $dbman->add_index($table, $index);
        }

        // Main savepoint reached
        upgrade_main_savepoint(true, 2012052900.03);
    }

    if ($oldversion < 2012052900.04) {
        // Clean up all duplicate records in the course_completion_aggr_methd table in preparation
        // for adding a new index there.
        upgrade_course_completion_remove_duplicates(
            'course_completion_aggr_methd',
            array('course', 'criteriatype')
        );

        // Main savepoint reached
        upgrade_main_savepoint(true, 2012052900.04);
    }

    if ($oldversion < 2012052900.05) {
        // Add indexes to prevent new duplicates in the course_completion_aggr_methd table.
        // Define index coursecriteratype (unique) to be added to course_completion_aggr_methd
        $table = new xmldb_table('course_completion_aggr_methd');
        $index = new xmldb_index('coursecriteriatype', XMLDB_INDEX_UNIQUE, array('course', 'criteriatype'));

        // Conditionally launch add index coursecriteratype
        if (!$dbman->index_exists($table, $index)) {
            $dbman->add_index($table, $index);
        }

        // Main savepoint reached
        upgrade_main_savepoint(true, 2012052900.05);
    }

    if ($oldversion < 2012060600.01) {
        // Add field referencehash to files_reference
        $table = new xmldb_table('files_reference');
        $field = new xmldb_field('referencehash', XMLDB_TYPE_CHAR, '40', null, XMLDB_NOTNULL, null, null, 'reference');
        if (!$dbman->field_exists($table, $field)) {
            $dbman->add_field($table, $field);
        }
        upgrade_main_savepoint(true, 2012060600.01);
    }

    if ($oldversion < 2012060600.02) {
        // Populate referencehash field with SHA1 hash of the reference - this shoudl affect only 2.3dev sites
        // that were using the feature for testing. Production sites have the table empty.
        $rs = $DB->get_recordset('files_reference', null, '', 'id, reference');
        foreach ($rs as $record) {
            $hash = sha1($record->reference);
            $DB->set_field('files_reference', 'referencehash', $hash, array('id' => $record->id));
        }
        $rs->close();

        upgrade_main_savepoint(true, 2012060600.02);
    }

    if ($oldversion < 2012060600.03) {
        // Merge duplicate records in files_reference that were created during the development
        // phase at 2.3dev sites. This is needed so we can create the unique index over
        // (repositoryid, referencehash) fields.
        $sql = "SELECT repositoryid, referencehash, MIN(id) AS minid
                  FROM {files_reference}
              GROUP BY repositoryid, referencehash
                HAVING COUNT(*) > 1";
        $duprs = $DB->get_recordset_sql($sql);
        foreach ($duprs as $duprec) {
            // get the list of all ids in {files_reference} that need to be remapped
            $dupids = $DB->get_records_select('files_reference', "repositoryid = ? AND referencehash = ? AND id > ?",
                array($duprec->repositoryid, $duprec->referencehash, $duprec->minid), '', 'id');
            $dupids = array_keys($dupids);
            // relink records in {files} that are now referring to a duplicate record
            // in {files_reference} to refer to the first one
            list($subsql, $subparams) = $DB->get_in_or_equal($dupids);
            $DB->set_field_select('files', 'referencefileid', $duprec->minid, "referencefileid $subsql", $subparams);
            // and finally remove all orphaned records from {files_reference}
            $DB->delete_records_list('files_reference', 'id', $dupids);
        }
        $duprs->close();

        upgrade_main_savepoint(true, 2012060600.03);
    }

    if ($oldversion < 2012060600.04) {
        // Add a unique index over repositoryid and referencehash fields in files_reference table
        $table = new xmldb_table('files_reference');
        $index = new xmldb_index('uq_external_file', XMLDB_INDEX_UNIQUE, array('repositoryid', 'referencehash'));

        if (!$dbman->index_exists($table, $index)) {
            $dbman->add_index($table, $index);
        }

        upgrade_main_savepoint(true, 2012060600.04);
    }

    if ($oldversion < 2012061800.01) {

        // Define field screenreader to be dropped from user
        $table = new xmldb_table('user');
        $field = new xmldb_field('ajax');

        // Conditionally launch drop field screenreader
        if ($dbman->field_exists($table, $field)) {
            $dbman->drop_field($table, $field);
        }

        // Main savepoint reached
        upgrade_main_savepoint(true, 2012061800.01);
    }

    if ($oldversion < 2012062000.00) {
        // Add field newcontextid to backup_files_template
        $table = new xmldb_table('backup_files_template');
        $field = new xmldb_field('newcontextid', XMLDB_TYPE_INTEGER, '10', null, null, null, null, 'info');

        if (!$dbman->field_exists($table, $field)) {
            $dbman->add_field($table, $field);
        }

        upgrade_main_savepoint(true, 2012062000.00);
    }

    if ($oldversion < 2012062000.01) {
        // Add field newitemid to backup_files_template
        $table = new xmldb_table('backup_files_template');
        $field = new xmldb_field('newitemid', XMLDB_TYPE_INTEGER, '10', null, null, null, null, 'newcontextid');

        if (!$dbman->field_exists($table, $field)) {
            $dbman->add_field($table, $field);
        }

        upgrade_main_savepoint(true, 2012062000.01);
    }


    // Moodle v2.3.0 release upgrade line
    // Put any upgrade step following this


    if ($oldversion < 2012062500.02) {
        // Drop some old backup tables, not used anymore

        // Define table backup_files to be dropped
        $table = new xmldb_table('backup_files');

        // Conditionally launch drop table for backup_files
        if ($dbman->table_exists($table)) {
            $dbman->drop_table($table);
        }

        // Define table backup_ids to be dropped
        $table = new xmldb_table('backup_ids');

        // Conditionally launch drop table for backup_ids
        if ($dbman->table_exists($table)) {
            $dbman->drop_table($table);
        }

        // Main savepoint reached
        upgrade_main_savepoint(true, 2012062500.02);
    }

    if ($oldversion < 2012070600.04) {
        // Define table course_modules_avail_fields to be created
        $table = new xmldb_table('course_modules_avail_fields');

        // Adding fields to table course_modules_avail_fields
        $table->add_field('id', XMLDB_TYPE_INTEGER, '10', null, XMLDB_NOTNULL, XMLDB_SEQUENCE, null);
        $table->add_field('coursemoduleid', XMLDB_TYPE_INTEGER, '10', null, XMLDB_NOTNULL, null, null);
        $table->add_field('userfield', XMLDB_TYPE_CHAR, '50', null, null, null, null);
        $table->add_field('customfieldid', XMLDB_TYPE_INTEGER, '10', null, null, null, null);
        $table->add_field('operator', XMLDB_TYPE_CHAR, '20', null, XMLDB_NOTNULL, null, null);
        $table->add_field('value', XMLDB_TYPE_CHAR, '255', null, XMLDB_NOTNULL, null, null);

        // Adding keys to table course_modules_avail_fields
        $table->add_key('primary', XMLDB_KEY_PRIMARY, array('id'));
        $table->add_key('coursemoduleid', XMLDB_KEY_FOREIGN, array('coursemoduleid'), 'course_modules', array('id'));

        // Conditionally launch create table for course_modules_avail_fields
        if (!$dbman->table_exists($table)) {
            $dbman->create_table($table);
        }

        // Main savepoint reached
        upgrade_main_savepoint(true, 2012070600.04);
    }

    if ($oldversion < 2012070600.05) {
        // Define table course_sections_avail_fields to be created
        $table = new xmldb_table('course_sections_avail_fields');

        // Adding fields to table course_sections_avail_fields
        $table->add_field('id', XMLDB_TYPE_INTEGER, '10', null, XMLDB_NOTNULL, XMLDB_SEQUENCE, null);
        $table->add_field('coursesectionid', XMLDB_TYPE_INTEGER, '10', null, XMLDB_NOTNULL, null, null);
        $table->add_field('userfield', XMLDB_TYPE_CHAR, '50', null, null, null, null);
        $table->add_field('customfieldid', XMLDB_TYPE_INTEGER, '10', null, null, null, null);
        $table->add_field('operator', XMLDB_TYPE_CHAR, '20', null, XMLDB_NOTNULL, null, null);
        $table->add_field('value', XMLDB_TYPE_CHAR, '255', null, XMLDB_NOTNULL, null, null);

        // Adding keys to table course_sections_avail_fields
        $table->add_key('primary', XMLDB_KEY_PRIMARY, array('id'));
        $table->add_key('coursesectionid', XMLDB_KEY_FOREIGN, array('coursesectionid'), 'course_sections', array('id'));

        // Conditionally launch create table for course_sections_avail_fields
        if (!$dbman->table_exists($table)) {
            $dbman->create_table($table);
        }

        // Main savepoint reached
        upgrade_main_savepoint(true, 2012070600.05);
    }

    if ($oldversion < 2012070600.06) {

        // Drop "deleted" fields
        $table = new xmldb_table('course_completions');
        $field = new xmldb_field('timenotified');
        $field = new xmldb_field('deleted');

        // Conditionally launch drop field deleted from course_completions
        if ($dbman->field_exists($table, $field)) {
            $dbman->drop_field($table, $field);
        }

        $field = new xmldb_field('timenotified');
        // Conditionally launch drop field timenotified from course_completions
        if ($dbman->field_exists($table, $field)) {
            $dbman->drop_field($table, $field);
        }

        // Main savepoint reached
        upgrade_main_savepoint(true, 2012070600.06);
    }

    if ($oldversion < 2012070600.07) {
        $table = new xmldb_table('course_completion_crit_compl');
        $field = new xmldb_field('deleted');

        // Conditionally launch drop field deleted from course_completion_crit_compl
        if ($dbman->field_exists($table, $field)) {
            $dbman->drop_field($table, $field);
        }
        // Main savepoint reached
        upgrade_main_savepoint(true, 2012070600.07);
    }

    if ($oldversion < 2012070600.08) {

        // Drop unused table "course_completion_notify"
        $table = new xmldb_table('course_completion_notify');

        // Conditionally launch drop table course_completion_notify
        if ($dbman->table_exists($table)) {
            $dbman->drop_table($table);
        }

        // Main savepoint reached
        upgrade_main_savepoint(true, 2012070600.08);
     }

    if ($oldversion < 2012070600.09) {

        // Define index path (not unique) to be added to context
        $table = new xmldb_table('context');
        $index = new xmldb_index('path', XMLDB_INDEX_NOTUNIQUE, array('path'), array('varchar_pattern_ops'));

        // Recreate index with new pattern hint
        if ($DB->get_dbfamily() === 'postgres') {
            if ($dbman->index_exists($table, $index)) {
                $dbman->drop_index($table, $index);
            }
            $dbman->add_index($table, $index);
        }

        // Main savepoint reached
        upgrade_main_savepoint(true, 2012070600.09);
    }

    if ($oldversion < 2012070600.10) {

        // Define index name (unique) to be dropped form role
        $table = new xmldb_table('role');
        $index = new xmldb_index('name', XMLDB_INDEX_UNIQUE, array('name'));

        // Conditionally launch drop index name
        if ($dbman->index_exists($table, $index)) {
            $dbman->drop_index($table, $index);
        }

        // Main savepoint reached
        upgrade_main_savepoint(true, 2012070600.10);
    }

    if ($oldversion < 2012070600.11) {

        // Define index component-itemid-userid (not unique) to be added to role_assignments
        $table = new xmldb_table('role_assignments');
        $index = new xmldb_index('component-itemid-userid', XMLDB_INDEX_NOTUNIQUE, array('component', 'itemid', 'userid'));

        // Conditionally launch add index component-itemid-userid
        if (!$dbman->index_exists($table, $index)) {
            $dbman->add_index($table, $index);
        }

        // Main savepoint reached
        upgrade_main_savepoint(true, 2012070600.11);
    }

    if ($oldversion < 2012071900.01) {
        // Cleanup after simpeltests tool
        capabilities_cleanup('tool_unittest');
        unset_all_config_for_plugin('tool_unittest');

        upgrade_main_savepoint(true, 2012071900.01);
    }

    if ($oldversion < 2012072400.00) {
        // Remove obsolete xhtml strict setting - use THEME->doctype in theme config if necessary,
        // see theme_config->doctype in lib/outputlib.php for more details.
        unset_config('xmlstrictheaders');
        upgrade_main_savepoint(true, 2012072400.00);
    }

    if ($oldversion < 2012072401.00) {

        // Saves orphaned questions from the Dark Side
        upgrade_save_orphaned_questions();

        // Main savepoint reached
        upgrade_main_savepoint(true, 2012072401.00);
    }

    if ($oldversion < 2012072600.01) {
        // Handle events with empty eventtype //MDL-32827

        $DB->set_field('event', 'eventtype', 'site', array('eventtype' => '', 'courseid' => $SITE->id));
        $DB->set_field_select('event', 'eventtype', 'due', "eventtype = '' AND courseid != 0 AND groupid = 0 AND (modulename = 'assignment' OR modulename = 'assign')");
        $DB->set_field_select('event', 'eventtype', 'course', "eventtype = '' AND courseid != 0 AND groupid = 0");
        $DB->set_field_select('event', 'eventtype', 'group', "eventtype = '' AND groupid != 0");
        $DB->set_field_select('event', 'eventtype', 'user', "eventtype = '' AND userid != 0");

        // Main savepoint reached
        upgrade_main_savepoint(true, 2012072600.01);
    }

    if ($oldversion < 2012080200.02) {
        // Drop obsolete question upgrade field that should have been added to the install.xml.
        $table = new xmldb_table('question');
        $field = new xmldb_field('oldquestiontextformat', XMLDB_TYPE_INTEGER, '2', null, XMLDB_NOTNULL, null, '0');

        if ($dbman->field_exists($table, $field)) {
            $dbman->drop_field($table, $field);
        }

        upgrade_main_savepoint(true, 2012080200.02);
    }

    if ($oldversion < 2012081400.01) {
        // Move the ability to disable blogs to its own setting MDL-25012.

        if (isset($CFG->bloglevel)) {
            // Only change settings if existing setting was set.
            if (empty($CFG->bloglevel)) {
                set_config('enableblogs', 0);
                // Now set the bloglevel to a valid setting as the disabled setting has been removed.
                // This prevents confusing results when users enable the blog system in future.
                set_config('bloglevel', BLOG_USER_LEVEL);
            } else {
                set_config('enableblogs', 1);
            }
        }

        // Main savepoint reached
        upgrade_main_savepoint(true, 2012081400.01);
    }

    if ($oldversion < 2012081600.01) {
        // Delete removed setting - Google Maps API V2 will not work in 2013.
        unset_config('googlemapkey');
        upgrade_main_savepoint(true, 2012081600.01);
    }

    if ($oldversion < 2012082300.01) {
        // Add more custom enrol fields.
        $table = new xmldb_table('enrol');
        $field = new xmldb_field('customint5', XMLDB_TYPE_INTEGER, '10', null, null, null, null, 'customint4');

        if (!$dbman->field_exists($table, $field)) {
            $dbman->add_field($table, $field);
        }

        $field = new xmldb_field('customint6', XMLDB_TYPE_INTEGER, '10', null, null, null, null, 'customint5');
        if (!$dbman->field_exists($table, $field)) {
            $dbman->add_field($table, $field);
        }

        $field = new xmldb_field('customint7', XMLDB_TYPE_INTEGER, '10', null, null, null, null, 'customint6');
        if (!$dbman->field_exists($table, $field)) {
            $dbman->add_field($table, $field);
        }

        $field = new xmldb_field('customint8', XMLDB_TYPE_INTEGER, '10', null, null, null, null, 'customint7');
        if (!$dbman->field_exists($table, $field)) {
            $dbman->add_field($table, $field);
        }

        $field = new xmldb_field('customchar3', XMLDB_TYPE_CHAR, '1333', null, null, null, null, 'customchar2');
        if (!$dbman->field_exists($table, $field)) {
            $dbman->add_field($table, $field);
        }

        $field = new xmldb_field('customtext3', XMLDB_TYPE_TEXT, null, null, null, null, null, 'customtext2');
        if (!$dbman->field_exists($table, $field)) {
            $dbman->add_field($table, $field);
        }

        $field = new xmldb_field('customtext4', XMLDB_TYPE_TEXT, null, null, null, null, null, 'customtext3');
        if (!$dbman->field_exists($table, $field)) {
            $dbman->add_field($table, $field);
        }

        // Main savepoint reached.
        upgrade_main_savepoint(true, 2012082300.01);
    }

    if ($oldversion < 2012082300.02) {
        // Define field component to be added to groups_members
        $table = new xmldb_table('groups_members');
        $field = new xmldb_field('component', XMLDB_TYPE_CHAR, '100', null, XMLDB_NOTNULL, null, null, 'timeadded');

        // Conditionally launch add field component
        if (!$dbman->field_exists($table, $field)) {
            $dbman->add_field($table, $field);
        }

        // Define field itemid to be added to groups_members
        $field = new xmldb_field('itemid', XMLDB_TYPE_INTEGER, '10', null, XMLDB_NOTNULL, null, '0', 'component');

        // Conditionally launch add field itemid
        if (!$dbman->field_exists($table, $field)) {
            $dbman->add_field($table, $field);
        }

        // Main savepoint reached
        upgrade_main_savepoint(true, 2012082300.02);
    }

    if ($oldversion < 2012090500.00) {
        $subquery = 'SELECT b.id FROM {blog_external} b where b.id = ' . $DB->sql_cast_char2int('{post}.content', true);
        $sql = 'DELETE FROM {post}
                      WHERE {post}.module = \'blog_external\'
                            AND NOT EXISTS (' . $subquery . ')
                            AND ' . $DB->sql_isnotempty('post', 'uniquehash', false, false);
        $DB->execute($sql);
        upgrade_main_savepoint(true, 2012090500.00);
    }

    if ($oldversion < 2012090700.01) {
        // Add a category field in the course_request table
        $table = new xmldb_table('course_request');
        $field = new xmldb_field('category', XMLDB_TYPE_INTEGER, '10', null, XMLDB_NOTNULL, null, 0, 'summaryformat');
        if (!$dbman->field_exists($table, $field)) {
            $dbman->add_field($table, $field);
        }

        // Main savepoint reached.
        upgrade_main_savepoint(true, 2012090700.01);
    }

    if ($oldversion < 2012091700.00) {

        // Dropping screenreader field from user.
        $table = new xmldb_table('user');
        $field = new xmldb_field('screenreader');

        if ($dbman->field_exists($table, $field)) {
            $dbman->drop_field($table, $field);
        }

        // Main savepoint reached.
        upgrade_main_savepoint(true, 2012091700.00);
    }

    if ($oldversion < 2012092100.01) {
        // Some folders still have a sortorder set, which is used for main files but is not
        // supported by the folder resource. We reset the value here.
        $sql = 'UPDATE {files} SET sortorder = ? WHERE component = ? AND filearea = ? AND sortorder <> ?';
        $DB->execute($sql, array(0, 'mod_folder', 'content', 0));

        // Main savepoint reached.
        upgrade_main_savepoint(true, 2012092100.01);
    }

    if ($oldversion < 2012092600.00) {
        // Define index idname (unique) to be added to tag
        $table = new xmldb_table('tag');
        $index = new xmldb_index('idname', XMLDB_INDEX_UNIQUE, array('id', 'name'));

        // Conditionally launch add index idname
        if (!$dbman->index_exists($table, $index)) {
            $dbman->add_index($table, $index);
        }

        // Main savepoint reached
        upgrade_main_savepoint(true, 2012092600.00);
    }

    if ($oldversion < 2012101500.01) {
        // Find all orphaned blog associations that might exist.
        $sql = "SELECT ba.id
                  FROM {blog_association} ba
             LEFT JOIN {post} p
                    ON p.id = ba.blogid
                 WHERE p.id IS NULL";
        $orphanedrecordids = $DB->get_records_sql($sql);
        // Now delete these associations.
        foreach ($orphanedrecordids as $orphanedrecord) {
            $DB->delete_records('blog_association', array('id' => $orphanedrecord->id));
        }

        upgrade_main_savepoint(true, 2012101500.01);
    }

    if ($oldversion < 2012101800.02) {
        // Renaming backups using previous file naming convention.
        upgrade_rename_old_backup_files_using_shortname();

        // Main savepoint reached.
        upgrade_main_savepoint(true, 2012101800.02);
    }

    if ($oldversion < 2012103001.00) {
        // create new event_subscriptions table
        $table = new xmldb_table('event_subscriptions');
        $table->add_field('id', XMLDB_TYPE_INTEGER, '10', null, XMLDB_NOTNULL, XMLDB_SEQUENCE, null);
        $table->add_field('url', XMLDB_TYPE_CHAR, '255', null, XMLDB_NOTNULL, null, null);
        $table->add_field('courseid', XMLDB_TYPE_INTEGER, '10', null, XMLDB_NOTNULL, null, '0');
        $table->add_field('groupid', XMLDB_TYPE_INTEGER, '10', null, XMLDB_NOTNULL, null, '0');
        $table->add_field('userid', XMLDB_TYPE_INTEGER, '10', null, XMLDB_NOTNULL, null, '0');
        $table->add_field('pollinterval', XMLDB_TYPE_INTEGER, '10', null, XMLDB_NOTNULL, null, '0');
        $table->add_field('lastupdated', XMLDB_TYPE_INTEGER, '10', null, null, null, null);
        $table->add_field('name', XMLDB_TYPE_CHAR, '255', null, XMLDB_NOTNULL, null, null);
        $table->add_key('primary', XMLDB_KEY_PRIMARY, array('id'));
        if (!$dbman->table_exists($table)) {
            $dbman->create_table($table);
        }
        // Main savepoint reached
        upgrade_main_savepoint(true, 2012103001.00);
    }

    if ($oldversion < 2012103002.00) {
        // Add subscription field to the event table
        $table = new xmldb_table('event');
        $field = new xmldb_field('subscriptionid', XMLDB_TYPE_INTEGER, '10', null, null, null, null, 'timemodified');

        // Conditionally launch add field subscriptionid
        if (!$dbman->field_exists($table, $field)) {
            $dbman->add_field($table, $field);
        }
        upgrade_main_savepoint(true, 2012103002.00);
    }

    if ($oldversion < 2012103003.00) {
        // Fix uuid field in event table to match RFC-2445 UID property
        $table = new xmldb_table('event');
        $field = new xmldb_field('uuid', XMLDB_TYPE_CHAR, '255', null, XMLDB_NOTNULL, null, null, 'visible');
        if ($dbman->field_exists($table, $field)) {
            // Changing precision of field uuid on table event to (255)
            $dbman->change_field_precision($table, $field);
        }
        // Main savepoint reached
        upgrade_main_savepoint(true, 2012103003.00);
    }

    if ($oldversion < 2012110200.00) {

        // Define table course_format_options to be created
        $table = new xmldb_table('course_format_options');

        // Adding fields to table course_format_options
        $table->add_field('id', XMLDB_TYPE_INTEGER, '10', null, XMLDB_NOTNULL, XMLDB_SEQUENCE, null);
        $table->add_field('courseid', XMLDB_TYPE_INTEGER, '10', null, XMLDB_NOTNULL, null, null);
        $table->add_field('format', XMLDB_TYPE_CHAR, '21', null, XMLDB_NOTNULL, null, null);
        $table->add_field('sectionid', XMLDB_TYPE_INTEGER, '10', null, XMLDB_NOTNULL, null, '0', 'format');
        $table->add_field('name', XMLDB_TYPE_CHAR, '100', null, XMLDB_NOTNULL, null, null);
        $table->add_field('value', XMLDB_TYPE_TEXT, null, null, null, null, null);

        // Adding keys to table course_format_options
        $table->add_key('primary', XMLDB_KEY_PRIMARY, array('id'));
        $table->add_key('courseid', XMLDB_KEY_FOREIGN, array('courseid'), 'course', array('id'));

        // Adding indexes to table course_format_options
        $table->add_index('formatoption', XMLDB_INDEX_UNIQUE, array('courseid', 'format', 'sectionid', 'name'));

        // Conditionally launch create table for course_format_options
        if (!$dbman->table_exists($table)) {
            $dbman->create_table($table);
        }

        // Changing type of field format on table course to char with length 21
        $table = new xmldb_table('course');
        $field = new xmldb_field('format', XMLDB_TYPE_CHAR, '21', null, XMLDB_NOTNULL, null, 'topics', 'summaryformat');

        // Launch change of type for field format
        $dbman->change_field_type($table, $field);

        // Main savepoint reached
        upgrade_main_savepoint(true, 2012110200.00);
    }

    if ($oldversion < 2012110201.00) {

        // Copy fields 'coursedisplay', 'numsections', 'hiddensections' from table {course}
        // to table {course_format_options} as the additional format options
        $fields = array();
        $table = new xmldb_table('course');
        foreach (array('coursedisplay', 'numsections', 'hiddensections') as $fieldname) {
            // first check that fields still exist
            $field = new xmldb_field($fieldname);
            if ($dbman->field_exists($table, $field)) {
                $fields[] = $fieldname;
            }
        }

        if (!empty($fields)) {
            $transaction = $DB->start_delegated_transaction();
            $rs = $DB->get_recordset_sql('SELECT id, format, '. join(',', $fields).'
                FROM {course}
                WHERE format <> ? AND format <> ?',
                array('scorm', 'social'));
            // (do not copy fields from scrom and social formats, we already know that they are not used)
            foreach ($rs as $rec) {
                foreach ($fields as $field) {
                    try {
                        $DB->insert_record('course_format_options',
                                array(
                                    'courseid'  => $rec->id,
                                    'format'    => $rec->format,
                                    'sectionid' => 0,
                                    'name'      => $field,
                                    'value'     => $rec->$field
                                ));
                    } catch (dml_exception $e) {
                        // index 'courseid,format,sectionid,name' violation
                        // continue; the entry in course_format_options already exists, use it
                    }
                }
            }
            $rs->close();
            $transaction->allow_commit();

            // Drop fields from table course
            foreach ($fields as $fieldname) {
                $field = new xmldb_field($fieldname);
                $dbman->drop_field($table, $field);
            }
        }

        // Main savepoint reached
        upgrade_main_savepoint(true, 2012110201.00);
    }

    if ($oldversion < 2012110700.01) {

        // Define field caller_component to be added to portfolio_log.
        $table = new xmldb_table('portfolio_log');
        $field = new xmldb_field('caller_component', XMLDB_TYPE_CHAR, '255', null, null, null, null, 'caller_file');

        // Conditionally launch add field caller_component.
        if (!$dbman->field_exists($table, $field)) {
            $dbman->add_field($table, $field);
        }

        // Main savepoint reached.
        upgrade_main_savepoint(true, 2012110700.01);
    }

    if ($oldversion < 2012111200.00) {

        // Define table temp_enroled_template to be created
        $table = new xmldb_table('temp_enroled_template');

        // Adding fields to table temp_enroled_template
        $table->add_field('id', XMLDB_TYPE_INTEGER, '10', null, XMLDB_NOTNULL, XMLDB_SEQUENCE, null);
        $table->add_field('userid', XMLDB_TYPE_INTEGER, '10', null, XMLDB_NOTNULL, null, '0');
        $table->add_field('courseid', XMLDB_TYPE_INTEGER, '10', null, XMLDB_NOTNULL, null, '0');
        $table->add_field('roleid', XMLDB_TYPE_INTEGER, '10', null, XMLDB_NOTNULL, null, null);

        // Adding keys to table temp_enroled_template
        $table->add_key('primary', XMLDB_KEY_PRIMARY, array('id'));

        // Adding indexes to table temp_enroled_template
        $table->add_index('userid', XMLDB_INDEX_NOTUNIQUE, array('userid'));
        $table->add_index('courseid', XMLDB_INDEX_NOTUNIQUE, array('courseid'));
        $table->add_index('roleid', XMLDB_INDEX_NOTUNIQUE, array('roleid'));

        // Conditionally launch create table for temp_enroled_template
        if (!$dbman->table_exists($table)) {
            $dbman->create_table($table);
        }

        // Define table temp_log_template to be created
        $table = new xmldb_table('temp_log_template');

        // Adding fields to table temp_log_template
        $table->add_field('id', XMLDB_TYPE_INTEGER, '10', null, XMLDB_NOTNULL, XMLDB_SEQUENCE, null);
        $table->add_field('userid', XMLDB_TYPE_INTEGER, '10', null, XMLDB_NOTNULL, null, '0');
        $table->add_field('course', XMLDB_TYPE_INTEGER, '10', null, XMLDB_NOTNULL, null, '0');
        $table->add_field('action', XMLDB_TYPE_CHAR, '40', null, XMLDB_NOTNULL, null, null);

        // Adding keys to table temp_log_template
        $table->add_key('primary', XMLDB_KEY_PRIMARY, array('id'));

        // Adding indexes to table temp_log_template
        $table->add_index('action', XMLDB_INDEX_NOTUNIQUE, array('action'));
        $table->add_index('course', XMLDB_INDEX_NOTUNIQUE, array('course'));
        $table->add_index('user', XMLDB_INDEX_NOTUNIQUE, array('userid'));
        $table->add_index('usercourseaction', XMLDB_INDEX_NOTUNIQUE, array('userid', 'course', 'action'));

        // Conditionally launch create table for temp_log_template
        if (!$dbman->table_exists($table)) {
            $dbman->create_table($table);
        }

        // Main savepoint reached
        upgrade_main_savepoint(true, 2012111200.00);
    }

    if ($oldversion < 2012111200.01) {
        // Force the rebuild of the cache of every courses, some cached information could contain wrong icon references.
        $DB->execute('UPDATE {course} set modinfo = ?, sectioncache = ?', array(null, null));

        // Main savepoint reached.
        upgrade_main_savepoint(true, 2012111200.01);
    }

    if ($oldversion < 2012111601.01) {
        // Clea up after old shared memory caching support.
        unset_config('cachetype');
        unset_config('rcache');
        unset_config('rcachettl');
        unset_config('intcachemax');
        unset_config('memcachedhosts');
        unset_config('memcachedpconn');

        // Main savepoint reached.
        upgrade_main_savepoint(true, 2012111601.01);
    }

    if ($oldversion < 2012112100.00) {

        // Define field eventtype to be added to event_subscriptions.
        $table = new xmldb_table('event_subscriptions');
        $field = new xmldb_field('eventtype', XMLDB_TYPE_CHAR, '20', null, XMLDB_NOTNULL, null, null, 'userid');

        // Conditionally launch add field eventtype.
        if (!$dbman->field_exists($table, $field)) {
            $dbman->add_field($table, $field);
        }

        // Main savepoint reached.
        upgrade_main_savepoint(true, 2012112100.00);
    }

    // Moodle v2.4.0 release upgrade line
    // Put any upgrade step following this


    if ($oldversion < 2012120300.01) {
        // Make sure site-course has format='site' //MDL-36840

        if ($SITE->format !== 'site') {
            $DB->set_field('course', 'format', 'site', array('id' => $SITE->id));
            $SITE->format = 'site';
        }

        // Main savepoint reached
        upgrade_main_savepoint(true, 2012120300.01);
    }

    if ($oldversion < 2012120300.04) {
        // Remove "_utf8" suffix from all langs in course table.
        $langs = $DB->get_records_sql("SELECT DISTINCT lang FROM {course} WHERE lang LIKE ?", array('%_utf8'));

        foreach ($langs as $lang=>$unused) {
            $newlang = str_replace('_utf8', '', $lang);
            $sql = "UPDATE {course} SET lang = :newlang WHERE lang = :lang";
            $DB->execute($sql, array('newlang'=>$newlang, 'lang'=>$lang));
        }

        // Main savepoint reached.
        upgrade_main_savepoint(true, 2012120300.04);
    }

    if ($oldversion < 2012123000.00) {
        // Purge removed module filters and all their settings.

        $tables = array('filter_active', 'filter_config');
        foreach ($tables as $table) {
            $DB->delete_records_select($table, "filter LIKE 'mod/%'");
            $filters = $DB->get_records_sql("SELECT DISTINCT filter FROM {{$table}} WHERE filter LIKE 'filter/%'");
            foreach ($filters as $filter) {
                $DB->set_field($table, 'filter', substr($filter->filter, 7), array('filter'=>$filter->filter));
            }
        }

        $configs = array('stringfilters', 'filterall');
        foreach ($configs as $config) {
            if ($filters = get_config(null, $config)) {
                $filters = explode(',', $filters);
                $newfilters = array();
                foreach($filters as $filter) {
                    if (strpos($filter, '/') === false) {
                        $newfilters[] = $filter;
                    } else if (strpos($filter, 'filter/') === 0) {
                        $newfilters[] = substr($filter, 7);
                    }
                }
                $filters = implode(',', $newfilters);
                set_config($config, $filters);
            }
        }

        unset($tables);
        unset($table);
        unset($configs);
        unset($newfilters);
        unset($filters);
        unset($filter);

        // Main savepoint reached.
        upgrade_main_savepoint(true, 2012123000.00);
    }

    if ($oldversion < 2013021100.01) {

        // Changing precision of field password on table user to (255).
        $table = new xmldb_table('user');
        $field = new xmldb_field('password', XMLDB_TYPE_CHAR, '255', null, XMLDB_NOTNULL, null, null, 'username');

        // Launch change of precision for field password.
        $dbman->change_field_precision($table, $field);

        // Main savepoint reached.
        upgrade_main_savepoint(true, 2013021100.01);
    }

    if ($oldversion < 2013021800.00) {
        // Add the site identifier to the cache config's file.
        $siteidentifier = $DB->get_field('config', 'value', array('name' => 'siteidentifier'));
        cache_helper::update_site_identifier($siteidentifier);

        // Main savepoint reached.
        upgrade_main_savepoint(true, 2013021800.00);
    }

    if ($oldversion < 2013021801.00) {
        // Fixing possible wrong MIME types for SMART Notebook files.
        $extensions = array('%.gallery', '%.galleryitem', '%.gallerycollection', '%.nbk', '%.notebook', '%.xbk');
        $select = $DB->sql_like('filename', '?', false);
        foreach ($extensions as $extension) {
            $DB->set_field_select(
                'files',
                'mimetype',
                'application/x-smarttech-notebook',
                $select,
                array($extension)
            );
        }
        upgrade_main_savepoint(true, 2013021801.00);
    }

    if ($oldversion < 2013021801.01) {
        // Retrieve the list of course_sections as a recordset to save memory
        $coursesections = $DB->get_recordset('course_sections', null, 'course, id', 'id, course, sequence');
        foreach ($coursesections as $coursesection) {
            // Retrieve all of the actual modules in this course and section combination to reduce DB calls
            $actualsectionmodules = $DB->get_records('course_modules',
                    array('course' => $coursesection->course, 'section' => $coursesection->id), '', 'id, section');

            // Break out the current sequence so that we can compare it
            $currentsequence = explode(',', $coursesection->sequence);
            $newsequence = array();

            // Check each of the modules in the current sequence
            foreach ($currentsequence as $module) {
                if (isset($actualsectionmodules[$module])) {
                    $newsequence[] = $module;
                    // We unset the actualsectionmodules so that we don't get duplicates and that we can add orphaned
                    // modules later
                    unset($actualsectionmodules[$module]);
                }
            }

            // Append any modules which have somehow been orphaned
            foreach ($actualsectionmodules as $module) {
                $newsequence[] = $module->id;
            }

            // Piece it all back together
            $sequence = implode(',', $newsequence);

            // Only update if there have been changes
            if ($sequence !== $coursesection->sequence) {
                $coursesection->sequence = $sequence;
                $DB->update_record('course_sections', $coursesection);

                // And clear the sectioncache and modinfo cache - they'll be regenerated on next use
                $course = new stdClass();
                $course->id = $coursesection->course;
                $course->sectioncache = null;
                $course->modinfo = null;
                $DB->update_record('course', $course);
            }
        }
        $coursesections->close();

        // Main savepoint reached.
        upgrade_main_savepoint(true, 2013021801.01);
    }

    if ($oldversion < 2013021902.00) {
        // ISO country change: Netherlands Antilles is split into BQ, CW & SX
        // http://www.iso.org/iso/iso_3166-1_newsletter_vi-8_split_of_the_dutch_antilles_final-en.pdf
        $sql = "UPDATE {user} SET country = '' WHERE country = ?";
        $DB->execute($sql, array('AN'));

        upgrade_main_savepoint(true, 2013021902.00);
    }

    if ($oldversion < 2013022600.00) {
        // Delete entries regarding invalid 'interests' option which breaks course.
        $DB->delete_records('course_sections_avail_fields', array('userfield' => 'interests'));
        $DB->delete_records('course_modules_avail_fields', array('userfield' => 'interests'));
        // Clear course cache (will be rebuilt on first visit) in case of changes to these.
        $DB->execute('UPDATE {course} set modinfo = ?, sectioncache = ?', array(null, null));

        upgrade_main_savepoint(true, 2013022600.00);
    }

    // Add index to field "timemodified" for grade_grades_history table.
    if ($oldversion < 2013030400.00) {
        $table = new xmldb_table('grade_grades_history');
        $field = new xmldb_field('timemodified');

        if ($dbman->field_exists($table, $field)) {
            $index = new xmldb_index('timemodified', XMLDB_INDEX_NOTUNIQUE, array('timemodified'));
            if (!$dbman->index_exists($table, $index)) {
                $dbman->add_index($table, $index);
            }
        }

        // Main savepoint reached.
        upgrade_main_savepoint(true, 2013030400.00);
    }

    if ($oldversion < 2013030400.02) {
        // Cleanup qformat blackboard settings.
        unset_all_config_for_plugin('qformat_blackboard');

        upgrade_main_savepoint(true, 2013030400.02);
    }

    // This is checking to see if the site has been running a specific version with a bug in it
    // because this upgrade step is slow and is only needed if the site has been running with the affected versions.
    if ($oldversion >= 2012062504.08 && $oldversion < 2012062504.13) {
        // Retrieve the list of course_sections as a recordset to save memory.
        // This is to fix a regression caused by MDL-37939.
        // In this case the upgrade step is fixing records where:
        // The data in course_sections.sequence contains the correct module id
        // The section field for on the course modules table may have been updated to point to the incorrect id.

        // This query is looking for sections where the sequence is not in sync with the course_modules table.
        // The syntax for the like query is looking for a value in a comma separated list.
        // It adds a comma to either site of the list and then searches for LIKE '%,id,%'.
        $sequenceconcat = $DB->sql_concat("','", 's.sequence', "','");
        $moduleconcat = $DB->sql_concat("'%,'", 'cm.id', "',%'");
        $sql = 'SELECT s2.id, s2.course, s2.sequence
                FROM {course_sections} s2
                JOIN(
                    SELECT DISTINCT s.id
                    FROM
                    {course_modules} cm
                    JOIN {course_sections} s
                    ON
                        cm.course = s.course
                    WHERE cm.section != s.id AND ' . $sequenceconcat . ' LIKE ' . $moduleconcat . '
                ) d
                ON s2.id = d.id';
        $coursesections = $DB->get_recordset_sql($sql);

        foreach ($coursesections as $coursesection) {
            // Retrieve all of the actual modules in this course and section combination to reduce DB calls.
            $actualsectionmodules = $DB->get_records('course_modules',
                    array('course' => $coursesection->course, 'section' => $coursesection->id), '', 'id, section');

            // Break out the current sequence so that we can compare it.
            $currentsequence = explode(',', $coursesection->sequence);
            $orphanlist = array();

            // Check each of the modules in the current sequence.
            foreach ($currentsequence as $cmid) {
                if (!empty($cmid) && !isset($actualsectionmodules[$cmid])) {
                    $orphanlist[] = $cmid;
                }
            }

            if (!empty($orphanlist)) {
                list($sql, $params) = $DB->get_in_or_equal($orphanlist, SQL_PARAMS_NAMED);
                $sql = "id $sql";

                $DB->set_field_select('course_modules', 'section', $coursesection->id, $sql, $params);

                // And clear the sectioncache and modinfo cache - they'll be regenerated on next use.
                $course = new stdClass();
                $course->id = $coursesection->course;
                $course->sectioncache = null;
                $course->modinfo = null;
                $DB->update_record('course', $course);
            }
        }
        $coursesections->close();

        // No savepoint needed for this change.
    }

    if ($oldversion < 2013032200.01) {
        // GD is now always available
        set_config('gdversion', 2);

        upgrade_main_savepoint(true, 2013032200.01);
    }

    if ($oldversion < 2013032600.03) {
        // Fixing possible wrong MIME type for MIME HTML (MHTML) files.
        $extensions = array('%.mht', '%.mhtml');
        $select = $DB->sql_like('filename', '?', false);
        foreach ($extensions as $extension) {
            $DB->set_field_select(
                'files',
                'mimetype',
                'message/rfc822',
                $select,
                array($extension)
            );
        }
        upgrade_main_savepoint(true, 2013032600.03);
    }

    if ($oldversion < 2013032600.04) {
        // MDL-31983 broke the quiz version number. Fix it.
        $DB->set_field('modules', 'version', '2013021500',
                array('name' => 'quiz', 'version' => '2013310100'));
        upgrade_main_savepoint(true, 2013032600.04);
    }

    if ($oldversion < 2013040200.00) {
        // Add openbadges tables.

        // Define table 'badge' to be created.
        $table = new xmldb_table('badge');

        // Adding fields to table 'badge'.
        $table->add_field('id', XMLDB_TYPE_INTEGER, '10', null, XMLDB_NOTNULL, XMLDB_SEQUENCE, null, null);
        $table->add_field('name', XMLDB_TYPE_CHAR, '255', null, XMLDB_NOTNULL, null, null, 'id');
        $table->add_field('description', XMLDB_TYPE_TEXT, null, null, null, null, null, 'name');
        $table->add_field('image', XMLDB_TYPE_INTEGER, '10', null, XMLDB_NOTNULL, null, null, 'description');
        $table->add_field('timecreated', XMLDB_TYPE_INTEGER, '10', null, XMLDB_NOTNULL, null, '0', 'image');
        $table->add_field('timemodified', XMLDB_TYPE_INTEGER, '10', null, XMLDB_NOTNULL, null, '0', 'timecreated');
        $table->add_field('usercreated', XMLDB_TYPE_INTEGER, '10', null, XMLDB_NOTNULL, null, null, 'timemodified');
        $table->add_field('usermodified', XMLDB_TYPE_INTEGER, '10', null, XMLDB_NOTNULL, null, null, 'usercreated');
        $table->add_field('issuername', XMLDB_TYPE_CHAR, '255', null, XMLDB_NOTNULL, null, null, 'usermodified');
        $table->add_field('issuerurl', XMLDB_TYPE_CHAR, '255', null, XMLDB_NOTNULL, null, null, 'issuername');
        $table->add_field('issuercontact', XMLDB_TYPE_CHAR, '255', null, null, null, null, 'issuerurl');
        $table->add_field('expiredate', XMLDB_TYPE_INTEGER, '10', null, null, null, null, 'issuercontact');
        $table->add_field('expireperiod', XMLDB_TYPE_INTEGER, '10', null, null, null, null, 'expiredate');
        $table->add_field('type', XMLDB_TYPE_INTEGER, '1', null, XMLDB_NOTNULL, null, '1', 'expireperiod');
        $table->add_field('courseid', XMLDB_TYPE_INTEGER, '10', null, null, null, null, 'type');
        $table->add_field('message', XMLDB_TYPE_TEXT, null, null, XMLDB_NOTNULL, null, null, 'courseid');
        $table->add_field('messagesubject', XMLDB_TYPE_TEXT, null, null, XMLDB_NOTNULL, null, null, 'message');
        $table->add_field('attachment', XMLDB_TYPE_INTEGER, '1', null, XMLDB_NOTNULL, null, '1', 'messagesubject');
        $table->add_field('notification', XMLDB_TYPE_INTEGER, '1', null, XMLDB_NOTNULL, null, '1', 'attachment');
        $table->add_field('status', XMLDB_TYPE_INTEGER, '1', null, XMLDB_NOTNULL, null, '0', 'notification');
        $table->add_field('nextcron', XMLDB_TYPE_INTEGER, '10', null, null, null, null, 'status');

        // Adding keys to table 'badge'.
        $table->add_key('primary', XMLDB_KEY_PRIMARY, array('id'));
        $table->add_key('fk_courseid', XMLDB_KEY_FOREIGN, array('courseid'), 'course', array('id'));
        $table->add_key('fk_usermodified', XMLDB_KEY_FOREIGN, array('usermodified'), 'user', array('id'));
        $table->add_key('fk_usercreated', XMLDB_KEY_FOREIGN, array('usercreated'), 'user', array('id'));

        // Adding indexes to table 'badge'.
        $table->add_index('type', XMLDB_INDEX_NOTUNIQUE, array('type'));

        // Conditionally launch create table for 'badge'.
        if (!$dbman->table_exists($table)) {
            $dbman->create_table($table);
        }

        // Define table 'badge_criteria' to be created.
        $table = new xmldb_table('badge_criteria');

        // Adding fields to table 'badge_criteria'.
        $table->add_field('id', XMLDB_TYPE_INTEGER, '10', null, XMLDB_NOTNULL, XMLDB_SEQUENCE, null, null);
        $table->add_field('badgeid', XMLDB_TYPE_INTEGER, '10', null, XMLDB_NOTNULL, null, '0', 'id');
        $table->add_field('criteriatype', XMLDB_TYPE_INTEGER, '10', null, null, null, null, 'badgeid');
        $table->add_field('method', XMLDB_TYPE_INTEGER, '1', null, XMLDB_NOTNULL, null, '1', 'criteriatype');

        // Adding keys to table 'badge_criteria'.
        $table->add_key('primary', XMLDB_KEY_PRIMARY, array('id'));
        $table->add_key('fk_badgeid', XMLDB_KEY_FOREIGN, array('badgeid'), 'badge', array('id'));

        // Adding indexes to table 'badge_criteria'.
        $table->add_index('criteriatype', XMLDB_INDEX_NOTUNIQUE, array('criteriatype'));
        $table->add_index('badgecriteriatype', XMLDB_INDEX_UNIQUE, array('badgeid', 'criteriatype'));

        // Conditionally launch create table for 'badge_criteria'.
        if (!$dbman->table_exists($table)) {
            $dbman->create_table($table);
        }

        // Define table 'badge_criteria_param' to be created.
        $table = new xmldb_table('badge_criteria_param');

        // Adding fields to table 'badge_criteria_param'.
        $table->add_field('id', XMLDB_TYPE_INTEGER, '10', null, XMLDB_NOTNULL, XMLDB_SEQUENCE, null, null);
        $table->add_field('critid', XMLDB_TYPE_INTEGER, '10', null, XMLDB_NOTNULL, null, null, 'id');
        $table->add_field('name', XMLDB_TYPE_CHAR, '255', null, XMLDB_NOTNULL, null, null, 'critid');
        $table->add_field('value', XMLDB_TYPE_CHAR, '255', null, null, null, null, 'name');

        // Adding keys to table 'badge_criteria_param'.
        $table->add_key('primary', XMLDB_KEY_PRIMARY, array('id'));
        $table->add_key('fk_critid', XMLDB_KEY_FOREIGN, array('critid'), 'badge_criteria', array('id'));

        // Conditionally launch create table for 'badge_criteria_param'.
        if (!$dbman->table_exists($table)) {
            $dbman->create_table($table);
        }

        // Define table 'badge_issued' to be created.
        $table = new xmldb_table('badge_issued');

        // Adding fields to table 'badge_issued'.
        $table->add_field('id', XMLDB_TYPE_INTEGER, '10', null, XMLDB_NOTNULL, XMLDB_SEQUENCE, null, null);
        $table->add_field('badgeid', XMLDB_TYPE_INTEGER, '10', null, XMLDB_NOTNULL, null, '0', 'id');
        $table->add_field('userid', XMLDB_TYPE_INTEGER, '10', null, XMLDB_NOTNULL, null, '0', 'badgeid');
        $table->add_field('uniquehash', XMLDB_TYPE_TEXT, null, null, XMLDB_NOTNULL, null, null, 'userid');
        $table->add_field('dateissued', XMLDB_TYPE_INTEGER, '10', null, XMLDB_NOTNULL, null, '0', 'uniquehash');
        $table->add_field('dateexpire', XMLDB_TYPE_INTEGER, '10', null, null, null, null, 'dateissued');
        $table->add_field('visible', XMLDB_TYPE_INTEGER, '1', null, XMLDB_NOTNULL, null, '0', 'dateexpire');
        $table->add_field('issuernotified', XMLDB_TYPE_INTEGER, '10', null, null, null, null, 'visible');

        // Adding keys to table 'badge_issued'.
        $table->add_key('primary', XMLDB_KEY_PRIMARY, array('id'));
        $table->add_key('fk_badgeid', XMLDB_KEY_FOREIGN, array('badgeid'), 'badge', array('id'));
        $table->add_key('fk_userid', XMLDB_KEY_FOREIGN, array('userid'), 'user', array('id'));

        $table->add_index('badgeuser', XMLDB_INDEX_UNIQUE, array('badgeid', 'userid'));

        // Conditionally launch create table for 'badge_issued'.
        if (!$dbman->table_exists($table)) {
            $dbman->create_table($table);
        }

        // Define table 'badge_criteria_met' to be created.
        $table = new xmldb_table('badge_criteria_met');

        // Adding fields to table 'badge_criteria_met'.
        $table->add_field('id', XMLDB_TYPE_INTEGER, '10', null, XMLDB_NOTNULL, XMLDB_SEQUENCE, null, null);
        $table->add_field('issuedid', XMLDB_TYPE_INTEGER, '10', null, null, null, null, 'id');
        $table->add_field('critid', XMLDB_TYPE_INTEGER, '10', null, XMLDB_NOTNULL, null, null, 'issuedid');
        $table->add_field('userid', XMLDB_TYPE_INTEGER, '10', null, XMLDB_NOTNULL, null, null, 'critid');
        $table->add_field('datemet', XMLDB_TYPE_INTEGER, '10', null, XMLDB_NOTNULL, null, null, 'userid');

        // Adding keys to table 'badge_criteria_met'
        $table->add_key('primary', XMLDB_KEY_PRIMARY, array('id'));
        $table->add_key('fk_critid', XMLDB_KEY_FOREIGN, array('critid'), 'badge_criteria', array('id'));
        $table->add_key('fk_userid', XMLDB_KEY_FOREIGN, array('userid'), 'user', array('id'));
        $table->add_key('fk_issuedid', XMLDB_KEY_FOREIGN, array('issuedid'), 'badge_issued', array('id'));

        // Conditionally launch create table for 'badge_criteria_met'.
        if (!$dbman->table_exists($table)) {
            $dbman->create_table($table);
        }

        // Define table 'badge_manual_award' to be created.
        $table = new xmldb_table('badge_manual_award');

        // Adding fields to table 'badge_manual_award'.
        $table->add_field('id', XMLDB_TYPE_INTEGER, '10', null, XMLDB_NOTNULL, XMLDB_SEQUENCE, null, null);
        $table->add_field('badgeid', XMLDB_TYPE_INTEGER, '10', null, XMLDB_NOTNULL, null, null, 'id');
        $table->add_field('recipientid', XMLDB_TYPE_INTEGER, '10', null, XMLDB_NOTNULL, null, null, 'badgeid');
        $table->add_field('issuerid', XMLDB_TYPE_INTEGER, '10', null, XMLDB_NOTNULL, null, null, 'recipientid');
        $table->add_field('issuerrole', XMLDB_TYPE_INTEGER, '10', null, XMLDB_NOTNULL, null, null, 'issuerid');
        $table->add_field('datemet', XMLDB_TYPE_INTEGER, '10', null, XMLDB_NOTNULL, null, null, 'issuerrole');

        // Adding keys to table 'badge_manual_award'.
        $table->add_key('primary', XMLDB_KEY_PRIMARY, array('id'));
        $table->add_key('fk_badgeid', XMLDB_KEY_FOREIGN, array('badgeid'), 'badge', array('id'));
        $table->add_key('fk_recipientid', XMLDB_KEY_FOREIGN, array('recipientid'), 'user', array('id'));
        $table->add_key('fk_issuerid', XMLDB_KEY_FOREIGN, array('issuerid'), 'user', array('id'));
        $table->add_key('fk_issuerrole', XMLDB_KEY_FOREIGN, array('issuerrole'), 'role', array('id'));

        // Conditionally launch create table for 'badge_manual_award'.
        if (!$dbman->table_exists($table)) {
            $dbman->create_table($table);
        }

        // Define table 'badge_backpack' to be created.
        $table = new xmldb_table('badge_backpack');

        // Adding fields to table 'badge_backpack'.
        $table->add_field('id', XMLDB_TYPE_INTEGER, '10', null, XMLDB_NOTNULL, XMLDB_SEQUENCE, null, null);
        $table->add_field('userid', XMLDB_TYPE_INTEGER, '10', null, XMLDB_NOTNULL, null, '0', 'id');
        $table->add_field('email', XMLDB_TYPE_CHAR, '100', null, XMLDB_NOTNULL, null, null, 'userid');
        $table->add_field('backpackurl', XMLDB_TYPE_CHAR, '255', null, XMLDB_NOTNULL, null, null, 'email');
        $table->add_field('backpackuid', XMLDB_TYPE_INTEGER, '10', null, XMLDB_NOTNULL, null, null, 'backpackurl');
        $table->add_field('backpackgid', XMLDB_TYPE_INTEGER, '10', null, XMLDB_NOTNULL, null, null, 'backpackuid');
        $table->add_field('autosync', XMLDB_TYPE_INTEGER, '1', null, XMLDB_NOTNULL, null, '0', 'backpackgid');
        $table->add_field('password', XMLDB_TYPE_CHAR, '50', null, null, null, null, 'autosync');

        // Adding keys to table 'badge_backpack'.
        $table->add_key('primary', XMLDB_KEY_PRIMARY, array('id'));
        $table->add_key('fk_userid', XMLDB_KEY_FOREIGN, array('userid'), 'user', array('id'));

        // Conditionally launch create table for 'badge_backpack'.
        if (!$dbman->table_exists($table)) {
            $dbman->create_table($table);
        }

        // Main savepoint reached.
        upgrade_main_savepoint(true, 2013040200.00);
    }

    if ($oldversion < 2013040201.00) {
        // Convert name field in event table to text type as RFC-2445 doesn't have any limitation on it.
        $table = new xmldb_table('event');
        $field = new xmldb_field('name', XMLDB_TYPE_TEXT, null, null, XMLDB_NOTNULL, null, null);
        if ($dbman->field_exists($table, $field)) {
            $dbman->change_field_type($table, $field);
        }
        // Main savepoint reached.
        upgrade_main_savepoint(true, 2013040201.00);
    }

    if ($oldversion < 2013040300.01) {

        // Define field completionstartonenrol to be dropped from course.
        $table = new xmldb_table('course');
        $field = new xmldb_field('completionstartonenrol');

        // Conditionally launch drop field completionstartonenrol.
        if ($dbman->field_exists($table, $field)) {
            $dbman->drop_field($table, $field);
        }

        // Main savepoint reached.
        upgrade_main_savepoint(true, 2013040300.01);
    }

    if ($oldversion < 2013041200.00) {
        // MDL-29877 Some bad restores created grade items with no category information.
        $sql = "UPDATE {grade_items}
                   SET categoryid = courseid
                 WHERE itemtype <> 'course' and itemtype <> 'category'
                       AND categoryid IS NULL";
        $DB->execute($sql);
        upgrade_main_savepoint(true, 2013041200.00);
    }

    if ($oldversion < 2013041600.00) {
        // Copy constants from /course/lib.php instead of including the whole library:
        $c = array( 'FRONTPAGENEWS'                 => 0,
                    'FRONTPAGECOURSELIST'           => 1,
                    'FRONTPAGECATEGORYNAMES'        => 2,
                    'FRONTPAGETOPICONLY'            => 3,
                    'FRONTPAGECATEGORYCOMBO'        => 4,
                    'FRONTPAGEENROLLEDCOURSELIST'   => 5,
                    'FRONTPAGEALLCOURSELIST'        => 6,
                    'FRONTPAGECOURSESEARCH'         => 7);
        // Update frontpage settings $CFG->frontpage and $CFG->frontpageloggedin. In 2.4 there was too much of hidden logic about them.
        // This script tries to make sure that with the new (more user-friendly) frontpage settings the frontpage looks as similar as possible to what it was before upgrade.
        $ncourses = $DB->count_records('course');
        foreach (array('frontpage', 'frontpageloggedin') as $configkey) {
            if ($frontpage = explode(',', $CFG->{$configkey})) {
                $newfrontpage = array();
                foreach ($frontpage as $v) {
                    switch ($v) {
                        case $c['FRONTPAGENEWS']:
                            // Not related to course listings, leave as it is.
                            $newfrontpage[] = $c['FRONTPAGENEWS'];
                            break;
                        case $c['FRONTPAGECOURSELIST']:
                            if ($configkey === 'frontpageloggedin' && empty($CFG->disablemycourses)) {
                                // In 2.4 unless prohibited in config, the "list of courses" was considered "list of enrolled courses" plus course search box.
                                $newfrontpage[] = $c['FRONTPAGEENROLLEDCOURSELIST'];
                            } else if ($ncourses <= 200) {
                                // Still list of courses was only displayed in there were less than 200 courses in system. Otherwise - search box only.
                                $newfrontpage[] = $c['FRONTPAGEALLCOURSELIST'];
                                break; // skip adding search box
                            }
                            if (!in_array($c['FRONTPAGECOURSESEARCH'], $newfrontpage)) {
                                $newfrontpage[] = $c['FRONTPAGECOURSESEARCH'];
                            }
                            break;
                        case $c['FRONTPAGECATEGORYNAMES']:
                            // In 2.4 search box was displayed automatically after categories list. In 2.5 it is displayed as a separate setting.
                            $newfrontpage[] = $c['FRONTPAGECATEGORYNAMES'];
                            if (!in_array($c['FRONTPAGECOURSESEARCH'], $newfrontpage)) {
                                $newfrontpage[] = $c['FRONTPAGECOURSESEARCH'];
                            }
                            break;
                        case $c['FRONTPAGECATEGORYCOMBO']:
                            $maxcourses = empty($CFG->numcoursesincombo) ? 500 : $CFG->numcoursesincombo;
                            // In 2.4 combo list was not displayed if there are more than $CFG->numcoursesincombo courses in the system.
                            if ($ncourses < $maxcourses) {
                                $newfrontpage[] = $c['FRONTPAGECATEGORYCOMBO'];
                            }
                            if (!in_array($c['FRONTPAGECOURSESEARCH'], $newfrontpage)) {
                                $newfrontpage[] = $c['FRONTPAGECOURSESEARCH'];
                            }
                            break;
                    }
                }
                set_config($configkey, join(',', $newfrontpage));
            }
        }
        // $CFG->numcoursesincombo no longer affects whether the combo list is displayed. Setting is deprecated.
        unset_config('numcoursesincombo');

        upgrade_main_savepoint(true, 2013041600.00);
    }

    if ($oldversion < 2013041601.00) {
        // Create a new 'badge_external' table first.
        // Define table 'badge_external' to be created.
        $table = new xmldb_table('badge_external');

        // Adding fields to table 'badge_external'.
        $table->add_field('id', XMLDB_TYPE_INTEGER, '10', null, XMLDB_NOTNULL, XMLDB_SEQUENCE, null, null);
        $table->add_field('backpackid', XMLDB_TYPE_INTEGER, '10', null, XMLDB_NOTNULL, null, null, 'id');
        $table->add_field('collectionid', XMLDB_TYPE_INTEGER, '10', null, XMLDB_NOTNULL, null, null, 'backpackid');

        // Adding keys to table 'badge_external'.
        $table->add_key('primary', XMLDB_KEY_PRIMARY, array('id'));
        $table->add_key('fk_backpackid', XMLDB_KEY_FOREIGN, array('backpackid'), 'badge_backpack', array('id'));

        // Conditionally launch create table for 'badge_external'.
        if (!$dbman->table_exists($table)) {
            $dbman->create_table($table);
        }

        // Perform user data migration.
        $usercollections = $DB->get_records('badge_backpack');
        foreach ($usercollections as $usercollection) {
            $collection = new stdClass();
            $collection->backpackid = $usercollection->id;
            $collection->collectionid = $usercollection->backpackgid;
            $DB->insert_record('badge_external', $collection);
        }

        // Finally, drop the column.
        // Define field backpackgid to be dropped from 'badge_backpack'.
        $table = new xmldb_table('badge_backpack');
        $field = new xmldb_field('backpackgid');

        // Conditionally launch drop field backpackgid.
        if ($dbman->field_exists($table, $field)) {
            $dbman->drop_field($table, $field);
        }

        // Main savepoint reached.
        upgrade_main_savepoint(true, 2013041601.00);
    }

    if ($oldversion < 2013041601.01) {
        // Changing the default of field descriptionformat on table user to 1.
        $table = new xmldb_table('user');
        $field = new xmldb_field('descriptionformat', XMLDB_TYPE_INTEGER, '2', null, XMLDB_NOTNULL, null, '1', 'description');

        // Launch change of default for field descriptionformat.
        $dbman->change_field_default($table, $field);

        // Main savepoint reached.
        upgrade_main_savepoint(true, 2013041601.01);
    }

    if ($oldversion < 2013041900.00) {
        require_once($CFG->dirroot . '/cache/locallib.php');
        // The features bin needs updating.
        cache_config_writer::update_default_config_stores();
        // Main savepoint reached.
        upgrade_main_savepoint(true, 2013041900.00);
    }

    if ($oldversion < 2013042300.00) {
        // Adding index to unreadmessageid field of message_working table (MDL-34933)
        $table = new xmldb_table('message_working');
        $index = new xmldb_index('unreadmessageid_idx', XMLDB_INDEX_NOTUNIQUE, array('unreadmessageid'));

        // Conditionally launch add index unreadmessageid
        if (!$dbman->index_exists($table, $index)) {
            $dbman->add_index($table, $index);
        }

        // Main savepoint reached.
        upgrade_main_savepoint(true, 2013042300.00);
    }

    // Moodle v2.5.0 release upgrade line.
    // Put any upgrade step following this.

    if ($oldversion < 2013051400.01) {
        // Fix incorrect cc-nc url. Unfortunately the license 'plugins' do
        // not give a mechanism to do this.

        $sql = "UPDATE {license}
                   SET source = :url, version = :newversion
                 WHERE shortname = :shortname AND version = :oldversion";

        $params = array(
            'url' => 'http://creativecommons.org/licenses/by-nc/3.0/',
            'shortname' => 'cc-nc',
            'newversion' => '2013051500',
            'oldversion' => '2010033100'
        );

        $DB->execute($sql, $params);

        // Main savepoint reached.
        upgrade_main_savepoint(true, 2013051400.01);
    }

    if ($oldversion < 2013061400.01) {
        // Clean up old tokens which haven't been deleted.
        $DB->execute("DELETE FROM {user_private_key} WHERE NOT EXISTS
                         (SELECT 'x' FROM {user} WHERE deleted = 0 AND id = userid)");

        // Main savepoint reached.
        upgrade_main_savepoint(true, 2013061400.01);
    }

    if ($oldversion < 2013061700.00) {
        // MDL-40103: Remove unused template tables from the database.
        // These are now created inline with xmldb_table.

        $tablestocleanup = array('temp_enroled_template','temp_log_template','backup_files_template','backup_ids_template');
        $dbman = $DB->get_manager();

        foreach ($tablestocleanup as $table) {
            $xmltable = new xmldb_table($table);
            if ($dbman->table_exists($xmltable)) {
                $dbman->drop_table($xmltable);
            }
        }

        // Main savepoint reached.
        upgrade_main_savepoint(true, 2013061700.00);
    }

    if ($oldversion < 2013070800.00) {

        // Remove orphan repository instances.
        if ($DB->get_dbfamily() === 'mysql') {
            $sql = "DELETE {repository_instances} FROM {repository_instances}
                    LEFT JOIN {context} ON {context}.id = {repository_instances}.contextid
                    WHERE {context}.id IS NULL";
        } else {
            $sql = "DELETE FROM {repository_instances}
                    WHERE NOT EXISTS (
                        SELECT 'x' FROM {context}
                        WHERE {context}.id = {repository_instances}.contextid)";
        }
        $DB->execute($sql);

        // Main savepoint reached.
        upgrade_main_savepoint(true, 2013070800.00);
    }

    if ($oldversion < 2013070800.01) {

        // Define field lastnamephonetic to be added to user.
        $table = new xmldb_table('user');
        $field = new xmldb_field('lastnamephonetic', XMLDB_TYPE_CHAR, '255', null, null, null, null, 'imagealt');
        $index = new xmldb_index('lastnamephonetic', XMLDB_INDEX_NOTUNIQUE, array('lastnamephonetic'));

        // Conditionally launch add field lastnamephonetic.
        if (!$dbman->field_exists($table, $field)) {
            $dbman->add_field($table, $field);
            $dbman->add_index($table, $index);
        }

        // Define field firstnamephonetic to be added to user.
        $table = new xmldb_table('user');
        $field = new xmldb_field('firstnamephonetic', XMLDB_TYPE_CHAR, '255', null, null, null, null, 'lastnamephonetic');
        $index = new xmldb_index('firstnamephonetic', XMLDB_INDEX_NOTUNIQUE, array('firstnamephonetic'));

        // Conditionally launch add field firstnamephonetic.
        if (!$dbman->field_exists($table, $field)) {
            $dbman->add_field($table, $field);
            $dbman->add_index($table, $index);
        }

        // Define field alternatename to be added to user.
        $table = new xmldb_table('user');
        $field = new xmldb_field('middlename', XMLDB_TYPE_CHAR, '255', null, null, null, null, 'firstnamephonetic');
        $index = new xmldb_index('middlename', XMLDB_INDEX_NOTUNIQUE, array('middlename'));

        // Conditionally launch add field firstnamephonetic.
        if (!$dbman->field_exists($table, $field)) {
            $dbman->add_field($table, $field);
            $dbman->add_index($table, $index);
        }

        // Define field alternatename to be added to user.
        $table = new xmldb_table('user');
        $field = new xmldb_field('alternatename', XMLDB_TYPE_CHAR, '255', null, null, null, null, 'middlename');
        $index = new xmldb_index('alternatename', XMLDB_INDEX_NOTUNIQUE, array('alternatename'));

        // Conditionally launch add field alternatename.
        if (!$dbman->field_exists($table, $field)) {
            $dbman->add_field($table, $field);
            $dbman->add_index($table, $index);
        }

        // Main savepoint reached.
        upgrade_main_savepoint(true, 2013070800.01);
    }

    if ($oldversion < 2013071500.01) {
        // The enrol_authorize plugin has been removed, if there are no records
        // and no plugin files then remove the plugin data.
        $enrolauthorize = new xmldb_table('enrol_authorize');
        $enrolauthorizerefunds = new xmldb_table('enrol_authorize_refunds');

        if (!file_exists($CFG->dirroot.'/enrol/authorize/version.php') &&
            $dbman->table_exists($enrolauthorize) &&
            $dbman->table_exists($enrolauthorizerefunds)) {

            $enrolauthorizecount = $DB->count_records('enrol_authorize');
            $enrolauthorizerefundcount = $DB->count_records('enrol_authorize_refunds');

            if (empty($enrolauthorizecount) && empty($enrolauthorizerefundcount)) {

                // Drop the database tables.
                $dbman->drop_table($enrolauthorize);
                $dbman->drop_table($enrolauthorizerefunds);

                // Drop the message provider and associated data manually.
                $DB->delete_records('message_providers', array('component' => 'enrol_authorize'));
                $DB->delete_records_select('config_plugins', "plugin = 'message' AND ".$DB->sql_like('name', '?', false), array("%_provider_enrol_authorize_%"));
                $DB->delete_records_select('user_preferences', $DB->sql_like('name', '?', false), array("message_provider_enrol_authorize_%"));

                // Remove capabilities.
                capabilities_cleanup('enrol_authorize');

                // Remove all other associated config.
                unset_all_config_for_plugin('enrol_authorize');
            }
        }
        upgrade_main_savepoint(true, 2013071500.01);
    }

    if ($oldversion < 2013071500.02) {
        // Define field attachment to be dropped from badge.
        $table = new xmldb_table('badge');
        $field = new xmldb_field('image');

        // Conditionally launch drop field eventtype.
        if ($dbman->field_exists($table, $field)) {
            $dbman->drop_field($table, $field);
        }

        upgrade_main_savepoint(true, 2013071500.02);
    }

    if ($oldversion < 2013072600.01) {
        upgrade_mssql_nvarcharmax();
        upgrade_mssql_varbinarymax();

        upgrade_main_savepoint(true, 2013072600.01);
    }

    if ($oldversion < 2013081200.00) {
        // Define field uploadfiles to be added to external_services.
        $table = new xmldb_table('external_services');
        $field = new xmldb_field('uploadfiles', XMLDB_TYPE_INTEGER, '1', null, XMLDB_NOTNULL, null, '0', 'downloadfiles');

        // Conditionally launch add field uploadfiles.
        if (!$dbman->field_exists($table, $field)) {
            $dbman->add_field($table, $field);
        }

        // Main savepoint reached.
        upgrade_main_savepoint(true, 2013081200.00);
    }

    if ($oldversion < 2013082300.01) {
        // Define the table 'backup_logs' and the field 'message' which we will be changing from a char to a text field.
        $table = new xmldb_table('backup_logs');
        $field = new xmldb_field('message', XMLDB_TYPE_TEXT, null, null, XMLDB_NOTNULL, null, null, 'loglevel');

        // Perform the change.
        $dbman->change_field_type($table, $field);

        // Main savepoint reached.
        upgrade_main_savepoint(true, 2013082300.01);
    }

    // Convert SCORM course format courses to singleactivity.
    if ($oldversion < 2013082700.00) {
        // First set relevant singleactivity settings.
        $formatoptions = new stdClass();
        $formatoptions->format = 'singleactivity';
        $formatoptions->sectionid = 0;
        $formatoptions->name = 'activitytype';
        $formatoptions->value = 'scorm';

        $courses = $DB->get_recordset('course', array('format' => 'scorm'), 'id');
        foreach ($courses as $course) {
            $formatoptions->courseid = $course->id;
            $DB->insert_record('course_format_options', $formatoptions);
        }
        $courses->close();

        // Now update course format for these courses.
        $sql = "UPDATE {course}
                   SET format = 'singleactivity', modinfo = '', sectioncache = ''
                 WHERE format = 'scorm'";
        $DB->execute($sql);
        upgrade_main_savepoint(true, 2013082700.00);
    }

    if ($oldversion < 2013090500.01) {
        // Define field calendartype to be added to course.
        $table = new xmldb_table('course');
        $field = new xmldb_field('calendartype', XMLDB_TYPE_CHAR, '30', null, XMLDB_NOTNULL, null, null);

        // Conditionally launch add field calendartype.
        if (!$dbman->field_exists($table, $field)) {
            $dbman->add_field($table, $field);
        }

        // Define field calendartype to be added to user.
        $table = new xmldb_table('user');
        $field = new xmldb_field('calendartype', XMLDB_TYPE_CHAR, '30', null, XMLDB_NOTNULL, null, 'gregorian');

        // Conditionally launch add field calendartype.
        if (!$dbman->field_exists($table, $field)) {
            $dbman->add_field($table, $field);
        }

        // Main savepoint reached.
        upgrade_main_savepoint(true, 2013090500.01);
    }

    if ($oldversion < 2013091000.02) {

        // Define field cacherev to be added to course.
        $table = new xmldb_table('course');
        $field = new xmldb_field('cacherev', XMLDB_TYPE_INTEGER, '10', null, XMLDB_NOTNULL, null, '0', 'completionnotify');

        // Conditionally launch add field cacherev.
        if (!$dbman->field_exists($table, $field)) {
            $dbman->add_field($table, $field);
        }

        // Main savepoint reached.
        upgrade_main_savepoint(true, 2013091000.02);
    }

    if ($oldversion < 2013091000.03) {

        // Define field modinfo to be dropped from course.
        $table = new xmldb_table('course');
        $field = new xmldb_field('modinfo');

        // Conditionally launch drop field modinfo.
        if ($dbman->field_exists($table, $field)) {
            $dbman->drop_field($table, $field);
        }

        // Define field sectioncache to be dropped from course.
        $field = new xmldb_field('sectioncache');

        // Conditionally launch drop field sectioncache.
        if ($dbman->field_exists($table, $field)) {
            $dbman->drop_field($table, $field);
        }

        // Main savepoint reached.
        upgrade_main_savepoint(true, 2013091000.03);
    }

    if ($oldversion < 2013091300.01) {

        $table = new xmldb_table('user');

        // Changing precision of field institution on table user to (255).
        $field = new xmldb_field('institution', XMLDB_TYPE_CHAR, '255', null, XMLDB_NOTNULL, null, null, 'phone2');

        // Launch change of precision for field institution.
        $dbman->change_field_precision($table, $field);

        // Changing precision of field department on table user to (255).
        $field = new xmldb_field('department', XMLDB_TYPE_CHAR, '255', null, XMLDB_NOTNULL, null, null, 'institution');

        // Launch change of precision for field department.
        $dbman->change_field_precision($table, $field);

        // Changing precision of field address on table user to (255).
        $field = new xmldb_field('address', XMLDB_TYPE_CHAR, '255', null, XMLDB_NOTNULL, null, null, 'department');

        // Launch change of precision for field address.
        $dbman->change_field_precision($table, $field);

        // Main savepoint reached.
        upgrade_main_savepoint(true, 2013091300.01);
    }

<<<<<<< HEAD
    if ($oldversion < 2013092000.01) {

        // Define table question_statistics to be created.
        $table = new xmldb_table('question_statistics');

        // Adding fields to table question_statistics.
        $table->add_field('id', XMLDB_TYPE_INTEGER, '10', null, XMLDB_NOTNULL, XMLDB_SEQUENCE, null);
        $table->add_field('hashcode', XMLDB_TYPE_CHAR, '40', null, XMLDB_NOTNULL, null, null);
        $table->add_field('timemodified', XMLDB_TYPE_INTEGER, '10', null, XMLDB_NOTNULL, null, null);
        $table->add_field('questionid', XMLDB_TYPE_INTEGER, '10', null, XMLDB_NOTNULL, null, null);
        $table->add_field('slot', XMLDB_TYPE_INTEGER, '10', null, null, null, null);
        $table->add_field('subquestion', XMLDB_TYPE_INTEGER, '4', null, XMLDB_NOTNULL, null, null);
        $table->add_field('s', XMLDB_TYPE_INTEGER, '10', null, XMLDB_NOTNULL, null, '0');
        $table->add_field('effectiveweight', XMLDB_TYPE_NUMBER, '15, 5', null, null, null, null);
        $table->add_field('negcovar', XMLDB_TYPE_INTEGER, '2', null, XMLDB_NOTNULL, null, '0');
        $table->add_field('discriminationindex', XMLDB_TYPE_NUMBER, '15, 5', null, null, null, null);
        $table->add_field('discriminativeefficiency', XMLDB_TYPE_NUMBER, '15, 5', null, null, null, null);
        $table->add_field('sd', XMLDB_TYPE_NUMBER, '15, 10', null, null, null, null);
        $table->add_field('facility', XMLDB_TYPE_NUMBER, '15, 10', null, null, null, null);
        $table->add_field('subquestions', XMLDB_TYPE_TEXT, null, null, null, null, null);
        $table->add_field('maxmark', XMLDB_TYPE_NUMBER, '12, 7', null, null, null, null);
        $table->add_field('positions', XMLDB_TYPE_TEXT, null, null, null, null, null);
        $table->add_field('randomguessscore', XMLDB_TYPE_NUMBER, '12, 7', null, null, null, null);

        // Adding keys to table question_statistics.
        $table->add_key('primary', XMLDB_KEY_PRIMARY, array('id'));

        // Conditionally launch create table for question_statistics.
        if (!$dbman->table_exists($table)) {
            $dbman->create_table($table);
        }

        // Define table question_response_analysis to be created.
        $table = new xmldb_table('question_response_analysis');

        // Adding fields to table question_response_analysis.
        $table->add_field('id', XMLDB_TYPE_INTEGER, '10', null, XMLDB_NOTNULL, XMLDB_SEQUENCE, null);
        $table->add_field('hashcode', XMLDB_TYPE_CHAR, '40', null, XMLDB_NOTNULL, null, null);
        $table->add_field('timemodified', XMLDB_TYPE_INTEGER, '10', null, XMLDB_NOTNULL, null, null);
        $table->add_field('questionid', XMLDB_TYPE_INTEGER, '10', null, XMLDB_NOTNULL, null, null);
        $table->add_field('subqid', XMLDB_TYPE_CHAR, '100', null, XMLDB_NOTNULL, null, null);
        $table->add_field('aid', XMLDB_TYPE_CHAR, '100', null, null, null, null);
        $table->add_field('response', XMLDB_TYPE_TEXT, null, null, null, null, null);
        $table->add_field('rcount', XMLDB_TYPE_INTEGER, '10', null, null, null, null);
        $table->add_field('credit', XMLDB_TYPE_NUMBER, '15, 5', null, XMLDB_NOTNULL, null, null);

        // Adding keys to table question_response_analysis.
        $table->add_key('primary', XMLDB_KEY_PRIMARY, array('id'));

        // Conditionally launch create table for question_response_analysis.
        if (!$dbman->table_exists($table)) {
            $dbman->create_table($table);
        }

        // Main savepoint reached.
        upgrade_main_savepoint(true, 2013092000.01);
=======
    if ($oldversion < 2013092001.01) {
        // Force uninstall of deleted tool.
        if (!file_exists("$CFG->dirroot/$CFG->admin/tool/bloglevelupgrade")) {
            // Remove capabilities.
            capabilities_cleanup('tool_bloglevelupgrade');
            // Remove all other associated config.
            unset_all_config_for_plugin('tool_bloglevelupgrade');
        }
        upgrade_main_savepoint(true, 2013092001.01);
    }

    if ($oldversion < 2013092001.02) {
        // Define field version to be dropped from modules.
        $table = new xmldb_table('modules');
        $field = new xmldb_field('version');

        // Conditionally launch drop field version.
        if ($dbman->field_exists($table, $field)) {
            // Migrate all plugin version info to config_plugins table.
            $modules = $DB->get_records('modules');
            foreach ($modules as $module) {
                set_config('version', $module->version, 'mod_'.$module->name);
            }
            unset($modules);

            $dbman->drop_field($table, $field);
        }

        // Define field version to be dropped from block.
        $table = new xmldb_table('block');
        $field = new xmldb_field('version');

        // Conditionally launch drop field version.
        if ($dbman->field_exists($table, $field)) {
            $blocks = $DB->get_records('block');
            foreach ($blocks as $block) {
                set_config('version', $block->version, 'block_'.$block->name);
            }
            unset($blocks);

            $dbman->drop_field($table, $field);
        }

        // Main savepoint reached.
        upgrade_main_savepoint(true, 2013092001.02);
>>>>>>> bde002b8
    }

    return true;
}<|MERGE_RESOLUTION|>--- conflicted
+++ resolved
@@ -2450,7 +2450,6 @@
         upgrade_main_savepoint(true, 2013091300.01);
     }
 
-<<<<<<< HEAD
     if ($oldversion < 2013092000.01) {
 
         // Define table question_statistics to be created.
@@ -2507,7 +2506,8 @@
 
         // Main savepoint reached.
         upgrade_main_savepoint(true, 2013092000.01);
-=======
+    }
+
     if ($oldversion < 2013092001.01) {
         // Force uninstall of deleted tool.
         if (!file_exists("$CFG->dirroot/$CFG->admin/tool/bloglevelupgrade")) {
@@ -2553,7 +2553,6 @@
 
         // Main savepoint reached.
         upgrade_main_savepoint(true, 2013092001.02);
->>>>>>> bde002b8
     }
 
     return true;
