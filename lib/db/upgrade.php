<?php
// This file is part of Moodle - http://moodle.org/
//
// Moodle is free software: you can redistribute it and/or modify
// it under the terms of the GNU General Public License as published by
// the Free Software Foundation, either version 3 of the License, or
// (at your option) any later version.
//
// Moodle is distributed in the hope that it will be useful,
// but WITHOUT ANY WARRANTY; without even the implied warranty of
// MERCHANTABILITY or FITNESS FOR A PARTICULAR PURPOSE.  See the
// GNU General Public License for more details.
//
// You should have received a copy of the GNU General Public License
// along with Moodle.  If not, see <http://www.gnu.org/licenses/>.

/**
 * This file keeps track of upgrades to Moodle.
 *
 * Sometimes, changes between versions involve
 * alterations to database structures and other
 * major things that may break installations.
 *
 * The upgrade function in this file will attempt
 * to perform all the necessary actions to upgrade
 * your older installation to the current version.
 *
 * If there's something it cannot do itself, it
 * will tell you what you need to do.
 *
 * The commands in here will all be database-neutral,
 * using the methods of database_manager class
 *
 * Please do not forget to use upgrade_set_timeout()
 * before any action that may take longer time to finish.
 *
 * @package   core_install
 * @category  upgrade
 * @copyright 2006 onwards Martin Dougiamas  http://dougiamas.com
 * @license   http://www.gnu.org/copyleft/gpl.html GNU GPL v3 or later
 */

defined('MOODLE_INTERNAL') || die();

/**
 * Main upgrade tasks to be executed on Moodle version bump
 *
 * This function is automatically executed after one bump in the Moodle core
 * version is detected. It's in charge of performing the required tasks
 * to raise core from the previous version to the next one.
 *
 * It's a collection of ordered blocks of code, named "upgrade steps",
 * each one performing one isolated (from the rest of steps) task. Usually
 * tasks involve creating new DB objects or performing manipulation of the
 * information for cleanup/fixup purposes.
 *
 * Each upgrade step has a fixed structure, that can be summarised as follows:
 *
 * if ($oldversion < XXXXXXXXXX.XX) {
 *     // Explanation of the update step, linking to issue in the Tracker if necessary
 *     upgrade_set_timeout(XX); // Optional for big tasks
 *     // Code to execute goes here, usually the XMLDB Editor will
 *     // help you here. See {@link http://docs.moodle.org/dev/XMLDB_editor}.
 *     upgrade_main_savepoint(true, XXXXXXXXXX.XX);
 * }
 *
 * All plugins within Moodle (modules, blocks, reports...) support the existence of
 * their own upgrade.php file, using the "Frankenstyle" component name as
 * defined at {@link http://docs.moodle.org/dev/Frankenstyle}, for example:
 *     - {@link xmldb_page_upgrade($oldversion)}. (modules don't require the plugintype ("mod_") to be used.
 *     - {@link xmldb_auth_manual_upgrade($oldversion)}.
 *     - {@link xmldb_workshopform_accumulative_upgrade($oldversion)}.
 *     - ....
 *
 * In order to keep the contents of this file reduced, it's allowed to create some helper
 * functions to be used here in the {@link upgradelib.php} file at the same directory. Note
 * that such a file must be manually included from upgrade.php, and there are some restrictions
 * about what can be used within it.
 *
 * For more information, take a look to the documentation available:
 *     - Data definition API: {@link http://docs.moodle.org/dev/Data_definition_API}
 *     - Upgrade API: {@link http://docs.moodle.org/dev/Upgrade_API}
 *
 * @param int $oldversion
 * @return bool always true
 */
function xmldb_main_upgrade($oldversion) {
    global $CFG, $DB;

    require_once($CFG->libdir.'/db/upgradelib.php'); // Core Upgrade-related functions.

    $dbman = $DB->get_manager(); // Loads ddl manager and xmldb classes.

    // Always keep this upgrade step with version being the minimum
    // allowed version to upgrade from (v3.2.0 right now).
    if ($oldversion < 2016120500) {
        // Just in case somebody hacks upgrade scripts or env, we really can not continue.
        echo("You need to upgrade to 3.2.x or higher first!\n");
        exit(1);
        // Note this savepoint is 100% unreachable, but needed to pass the upgrade checks.
        upgrade_main_savepoint(true, 2016120500);
    }

    if ($oldversion < 2016122800.00) {
        // Find all roles with the coursecreator archetype.
        $coursecreatorroleids = $DB->get_records('role', array('archetype' => 'coursecreator'), '', 'id');

        $context = context_system::instance();
        $capability = 'moodle/site:configview';

        foreach ($coursecreatorroleids as $roleid => $notused) {

            // Check that the capability has not already been assigned. If it has then it's either already set
            // to allow or specifically set to prohibit or prevent.
            if (!$DB->record_exists('role_capabilities', array('roleid' => $roleid, 'capability' => $capability))) {
                // Assign the capability.
                $cap = new stdClass();
                $cap->contextid    = $context->id;
                $cap->roleid       = $roleid;
                $cap->capability   = $capability;
                $cap->permission   = CAP_ALLOW;
                $cap->timemodified = time();
                $cap->modifierid   = 0;

                $DB->insert_record('role_capabilities', $cap);
            }
        }

        // Main savepoint reached.
        upgrade_main_savepoint(true, 2016122800.00);
    }

    if ($oldversion < 2017020200.01) {

        // Define index useridfrom_timeuserfromdeleted_notification (not unique) to be added to message.
        $table = new xmldb_table('message');
        $index = new xmldb_index('useridfrom_timeuserfromdeleted_notification', XMLDB_INDEX_NOTUNIQUE, array('useridfrom', 'timeuserfromdeleted', 'notification'));

        // Conditionally launch add index useridfrom_timeuserfromdeleted_notification.
        if (!$dbman->index_exists($table, $index)) {
            $dbman->add_index($table, $index);
        }

        // Define index useridto_timeusertodeleted_notification (not unique) to be added to message.
        $index = new xmldb_index('useridto_timeusertodeleted_notification', XMLDB_INDEX_NOTUNIQUE, array('useridto', 'timeusertodeleted', 'notification'));

        // Conditionally launch add index useridto_timeusertodeleted_notification.
        if (!$dbman->index_exists($table, $index)) {
            $dbman->add_index($table, $index);
        }

        $index = new xmldb_index('useridto', XMLDB_INDEX_NOTUNIQUE, array('useridto'));

        // Conditionally launch drop index useridto.
        if ($dbman->index_exists($table, $index)) {
            $dbman->drop_index($table, $index);
        }

        // Main savepoint reached.
        upgrade_main_savepoint(true, 2017020200.01);
    }

    if ($oldversion < 2017020200.02) {

        // Define index useridfrom_timeuserfromdeleted_notification (not unique) to be added to message_read.
        $table = new xmldb_table('message_read');
        $index = new xmldb_index('useridfrom_timeuserfromdeleted_notification', XMLDB_INDEX_NOTUNIQUE, array('useridfrom', 'timeuserfromdeleted', 'notification'));

        // Conditionally launch add index useridfrom_timeuserfromdeleted_notification.
        if (!$dbman->index_exists($table, $index)) {
            $dbman->add_index($table, $index);
        }

        // Define index useridto_timeusertodeleted_notification (not unique) to be added to message_read.
        $index = new xmldb_index('useridto_timeusertodeleted_notification', XMLDB_INDEX_NOTUNIQUE, array('useridto', 'timeusertodeleted', 'notification'));

        // Conditionally launch add index useridto_timeusertodeleted_notification.
        if (!$dbman->index_exists($table, $index)) {
            $dbman->add_index($table, $index);
        }

        $index = new xmldb_index('useridto', XMLDB_INDEX_NOTUNIQUE, array('useridto'));

        // Conditionally launch drop index useridto.
        if ($dbman->index_exists($table, $index)) {
            $dbman->drop_index($table, $index);
        }

        // Main savepoint reached.
        upgrade_main_savepoint(true, 2017020200.02);
    }

    if ($oldversion < 2017020901.00) {

        // Delete "orphaned" block positions. Note, the query does not use indexes (because there are none),
        // if it runs too long during upgrade you can comment this line - it will leave orphaned records
        // in the database but they won't bother you.
        upgrade_block_positions();

        // Main savepoint reached.
        upgrade_main_savepoint(true, 2017020901.00);
    }

    if ($oldversion < 2017021300.00) {
        unset_config('loginpasswordautocomplete');
        upgrade_main_savepoint(true, 2017021300.00);
    }

    if ($oldversion < 2017021400.00) {
        // Define field visibleoncoursepage to be added to course_modules.
        $table = new xmldb_table('course_modules');
        $field = new xmldb_field('visibleoncoursepage', XMLDB_TYPE_INTEGER, '1', null, XMLDB_NOTNULL, null, '1', 'visible');

        // Conditionally launch add field visibleoncoursepage.
        if (!$dbman->field_exists($table, $field)) {
            $dbman->add_field($table, $field);
        }

        // Main savepoint reached.
        upgrade_main_savepoint(true, 2017021400.00);
    }

    if ($oldversion < 2017030700.00) {

        // Define field priority to be added to event.
        $table = new xmldb_table('event');
        $field = new xmldb_field('priority', XMLDB_TYPE_INTEGER, '10', null, null, null, null, 'subscriptionid');

        // Conditionally launch add field priority.
        if (!$dbman->field_exists($table, $field)) {
            $dbman->add_field($table, $field);
        }

        // Main savepoint reached.
        upgrade_main_savepoint(true, 2017030700.00);
    }

    if ($oldversion < 2017031400.00) {

        // Define table file_conversion to be created.
        $table = new xmldb_table('file_conversion');

        // Adding fields to table file_conversion.
        $table->add_field('id', XMLDB_TYPE_INTEGER, '10', null, XMLDB_NOTNULL, XMLDB_SEQUENCE, null);
        $table->add_field('usermodified', XMLDB_TYPE_INTEGER, '10', null, XMLDB_NOTNULL, null, null);
        $table->add_field('timecreated', XMLDB_TYPE_INTEGER, '10', null, XMLDB_NOTNULL, null, null);
        $table->add_field('timemodified', XMLDB_TYPE_INTEGER, '10', null, XMLDB_NOTNULL, null, null);
        $table->add_field('sourcefileid', XMLDB_TYPE_INTEGER, '10', null, XMLDB_NOTNULL, null, null);
        $table->add_field('targetformat', XMLDB_TYPE_CHAR, '100', null, XMLDB_NOTNULL, null, null);
        $table->add_field('status', XMLDB_TYPE_INTEGER, '10', null, null, null, '0');
        $table->add_field('statusmessage', XMLDB_TYPE_TEXT, null, null, null, null, null);
        $table->add_field('converter', XMLDB_TYPE_CHAR, '255', null, null, null, null);
        $table->add_field('destfileid', XMLDB_TYPE_INTEGER, '10', null, null, null, null);
        $table->add_field('data', XMLDB_TYPE_TEXT, null, null, null, null, null);

        // Adding keys to table file_conversion.
        $table->add_key('primary', XMLDB_KEY_PRIMARY, array('id'));
        $table->add_key('sourcefileid', XMLDB_KEY_FOREIGN, array('sourcefileid'), 'files', array('id'));
        $table->add_key('destfileid', XMLDB_KEY_FOREIGN, array('destfileid'), 'files', array('id'));

        // Conditionally launch create table for file_conversion.
        if (!$dbman->table_exists($table)) {
            $dbman->create_table($table);
        }

        // Main savepoint reached.
        upgrade_main_savepoint(true, 2017031400.00);
    }

    if ($oldversion < 2017040400.00) {

        // If block_course_overview is no longer present, replace with block_myoverview.
        if (!file_exists($CFG->dirroot . '/blocks/course_overview/block_course_overview.php')) {
            $DB->set_field('block_instances', 'blockname', 'myoverview', array('blockname' => 'course_overview'));
        }

        upgrade_main_savepoint(true, 2017040400.00);
    }

    if ($oldversion < 2017040401.00) {

        // If block_course_overview is no longer present, remove it.
        // Note - we do not need to completely remove the block context etc because we
        // have replaced all occurrences of block_course_overview with block_myoverview
        // in the upgrade step above.
        if (!file_exists($CFG->dirroot . '/blocks/course_overview/block_course_overview.php')) {
            // Delete the block from the block table.
            $DB->delete_records('block', array('name' => 'course_overview'));
            // Remove capabilities.
            capabilities_cleanup('block_course_overview');
            // Clean config.
            unset_all_config_for_plugin('block_course_overview');
        }

        upgrade_main_savepoint(true, 2017040401.00);
    }

    if ($oldversion < 2017040402.00) {

        // Define fields to be added to the 'event' table.
        $table = new xmldb_table('event');
        $fieldtype = new xmldb_field('type', XMLDB_TYPE_INTEGER, '4', null, XMLDB_NOTNULL, null, 0, 'instance');
        $fieldtimesort = new xmldb_field('timesort', XMLDB_TYPE_INTEGER, '10', null, false, null, null, 'timeduration');

        // Conditionally launch add field.
        if (!$dbman->field_exists($table, $fieldtype)) {
            $dbman->add_field($table, $fieldtype);
        }

        // Conditionally launch add field.
        if (!$dbman->field_exists($table, $fieldtimesort)) {
            $dbman->add_field($table, $fieldtimesort);
        }

        // Now, define the index we will be adding.
        $index = new xmldb_index('type-timesort', XMLDB_INDEX_NOTUNIQUE, array('type', 'timesort'));

        // Conditionally launch add index.
        if (!$dbman->index_exists($table, $index)) {
            $dbman->add_index($table, $index);
        }

        upgrade_main_savepoint(true, 2017040402.00);
    }

    if ($oldversion < 2017040700.01) {

        // Define table oauth2_issuer to be created.
        $table = new xmldb_table('oauth2_issuer');

        // Adding fields to table oauth2_issuer.
        $table->add_field('id', XMLDB_TYPE_INTEGER, '10', null, XMLDB_NOTNULL, XMLDB_SEQUENCE, null);
        $table->add_field('timecreated', XMLDB_TYPE_INTEGER, '10', null, XMLDB_NOTNULL, null, null);
        $table->add_field('timemodified', XMLDB_TYPE_INTEGER, '10', null, XMLDB_NOTNULL, null, null);
        $table->add_field('usermodified', XMLDB_TYPE_INTEGER, '10', null, XMLDB_NOTNULL, null, null);
        $table->add_field('name', XMLDB_TYPE_CHAR, '255', null, XMLDB_NOTNULL, null, null);
        $table->add_field('image', XMLDB_TYPE_TEXT, null, null, XMLDB_NOTNULL, null, null);
        $table->add_field('baseurl', XMLDB_TYPE_TEXT, null, null, XMLDB_NOTNULL, null, null);
        $table->add_field('clientid', XMLDB_TYPE_TEXT, null, null, XMLDB_NOTNULL, null, null);
        $table->add_field('clientsecret', XMLDB_TYPE_TEXT, null, null, XMLDB_NOTNULL, null, null);
        $table->add_field('loginscopes', XMLDB_TYPE_TEXT, null, null, XMLDB_NOTNULL, null, null);
        $table->add_field('loginscopesoffline', XMLDB_TYPE_TEXT, null, null, XMLDB_NOTNULL, null, null);
        $table->add_field('loginparams', XMLDB_TYPE_TEXT, null, null, XMLDB_NOTNULL, null, null);
        $table->add_field('loginparamsoffline', XMLDB_TYPE_TEXT, null, null, XMLDB_NOTNULL, null, null);
        $table->add_field('alloweddomains', XMLDB_TYPE_TEXT, null, null, XMLDB_NOTNULL, null, null);
        $table->add_field('scopessupported', XMLDB_TYPE_TEXT, null, null, null, null, null);
        $table->add_field('showonloginpage', XMLDB_TYPE_INTEGER, '2', null, XMLDB_NOTNULL, null, '1');
        $table->add_field('enabled', XMLDB_TYPE_INTEGER, '2', null, XMLDB_NOTNULL, null, '1');
        $table->add_field('sortorder', XMLDB_TYPE_INTEGER, '10', null, XMLDB_NOTNULL, null, null);

        // Adding keys to table oauth2_issuer.
        $table->add_key('primary', XMLDB_KEY_PRIMARY, array('id'));

        // Conditionally launch create table for oauth2_issuer.
        if (!$dbman->table_exists($table)) {
            $dbman->create_table($table);
        }

        // Main savepoint reached.
        upgrade_main_savepoint(true, 2017040700.01);
    }

    if ($oldversion < 2017040700.02) {

        // Define table oauth2_endpoint to be created.
        $table = new xmldb_table('oauth2_endpoint');

        // Adding fields to table oauth2_endpoint.
        $table->add_field('id', XMLDB_TYPE_INTEGER, '10', null, XMLDB_NOTNULL, XMLDB_SEQUENCE, null);
        $table->add_field('timecreated', XMLDB_TYPE_INTEGER, '10', null, XMLDB_NOTNULL, null, null);
        $table->add_field('timemodified', XMLDB_TYPE_INTEGER, '10', null, XMLDB_NOTNULL, null, null);
        $table->add_field('usermodified', XMLDB_TYPE_INTEGER, '10', null, XMLDB_NOTNULL, null, null);
        $table->add_field('name', XMLDB_TYPE_CHAR, '255', null, XMLDB_NOTNULL, null, null);
        $table->add_field('url', XMLDB_TYPE_TEXT, null, null, XMLDB_NOTNULL, null, null);
        $table->add_field('issuerid', XMLDB_TYPE_INTEGER, '10', null, XMLDB_NOTNULL, null, null);

        // Adding keys to table oauth2_endpoint.
        $table->add_key('primary', XMLDB_KEY_PRIMARY, array('id'));
        $table->add_key('issuer_id_key', XMLDB_KEY_FOREIGN, array('issuerid'), 'oauth2_issuer', array('id'));

        // Conditionally launch create table for oauth2_endpoint.
        if (!$dbman->table_exists($table)) {
            $dbman->create_table($table);
        }

        // Main savepoint reached.
        upgrade_main_savepoint(true, 2017040700.02);
    }

    if ($oldversion < 2017040700.03) {

        // Define table oauth2_system_account to be created.
        $table = new xmldb_table('oauth2_system_account');

        // Adding fields to table oauth2_system_account.
        $table->add_field('id', XMLDB_TYPE_INTEGER, '10', null, XMLDB_NOTNULL, XMLDB_SEQUENCE, null);
        $table->add_field('timecreated', XMLDB_TYPE_INTEGER, '10', null, XMLDB_NOTNULL, null, null);
        $table->add_field('timemodified', XMLDB_TYPE_INTEGER, '10', null, XMLDB_NOTNULL, null, null);
        $table->add_field('usermodified', XMLDB_TYPE_INTEGER, '10', null, XMLDB_NOTNULL, null, null);
        $table->add_field('issuerid', XMLDB_TYPE_INTEGER, '10', null, XMLDB_NOTNULL, null, null);
        $table->add_field('refreshtoken', XMLDB_TYPE_TEXT, null, null, XMLDB_NOTNULL, null, null);
        $table->add_field('grantedscopes', XMLDB_TYPE_TEXT, null, null, XMLDB_NOTNULL, null, null);
        $table->add_field('username', XMLDB_TYPE_TEXT, null, null, XMLDB_NOTNULL, null, null);
        $table->add_field('email', XMLDB_TYPE_TEXT, null, null, XMLDB_NOTNULL, null, null);

        // Adding keys to table oauth2_system_account.
        $table->add_key('primary', XMLDB_KEY_PRIMARY, array('id'));
        $table->add_key('issueridkey', XMLDB_KEY_FOREIGN_UNIQUE, array('issuerid'), 'oauth2_issuer', array('id'));

        // Conditionally launch create table for oauth2_system_account.
        if (!$dbman->table_exists($table)) {
            $dbman->create_table($table);
        }

        // Main savepoint reached.
        upgrade_main_savepoint(true, 2017040700.03);
    }

    if ($oldversion < 2017040700.04) {

        // Define table oauth2_user_field_mapping to be created.
        $table = new xmldb_table('oauth2_user_field_mapping');

        // Adding fields to table oauth2_user_field_mapping.
        $table->add_field('id', XMLDB_TYPE_INTEGER, '10', null, XMLDB_NOTNULL, XMLDB_SEQUENCE, null);
        $table->add_field('timemodified', XMLDB_TYPE_INTEGER, '10', null, XMLDB_NOTNULL, null, null);
        $table->add_field('timecreated', XMLDB_TYPE_INTEGER, '10', null, XMLDB_NOTNULL, null, null);
        $table->add_field('usermodified', XMLDB_TYPE_INTEGER, '10', null, XMLDB_NOTNULL, null, null);
        $table->add_field('issuerid', XMLDB_TYPE_INTEGER, '10', null, XMLDB_NOTNULL, null, null);
        $table->add_field('externalfield', XMLDB_TYPE_CHAR, '64', null, XMLDB_NOTNULL, null, null);
        $table->add_field('internalfield', XMLDB_TYPE_CHAR, '64', null, XMLDB_NOTNULL, null, null);

        // Adding keys to table oauth2_user_field_mapping.
        $table->add_key('primary', XMLDB_KEY_PRIMARY, array('id'));
        $table->add_key('issuerkey', XMLDB_KEY_FOREIGN, array('issuerid'), 'oauth2_issuer', array('id'));
        $table->add_key('uniqinternal', XMLDB_KEY_UNIQUE, array('issuerid', 'internalfield'));

        // Conditionally launch create table for oauth2_user_field_mapping.
        if (!$dbman->table_exists($table)) {
            $dbman->create_table($table);
        }

        // Main savepoint reached.
        upgrade_main_savepoint(true, 2017040700.04);
    }

    if ($oldversion < 2017041801.00) {

        // Define table course_completion_defaults to be created.
        $table = new xmldb_table('course_completion_defaults');

        // Adding fields to table course_completion_defaults.
        $table->add_field('id', XMLDB_TYPE_INTEGER, '10', null, XMLDB_NOTNULL, XMLDB_SEQUENCE, null);
        $table->add_field('course', XMLDB_TYPE_INTEGER, '10', null, XMLDB_NOTNULL, null, null);
        $table->add_field('module', XMLDB_TYPE_INTEGER, '10', null, XMLDB_NOTNULL, null, null);
        $table->add_field('completion', XMLDB_TYPE_INTEGER, '1', null, XMLDB_NOTNULL, null, '0');
        $table->add_field('completionview', XMLDB_TYPE_INTEGER, '1', null, XMLDB_NOTNULL, null, '0');
        $table->add_field('completionusegrade', XMLDB_TYPE_INTEGER, '1', null, XMLDB_NOTNULL, null, '0');
        $table->add_field('completionexpected', XMLDB_TYPE_INTEGER, '10', null, XMLDB_NOTNULL, null, '0');
        $table->add_field('customrules', XMLDB_TYPE_TEXT, null, null, null, null, null);

        // Adding keys to table course_completion_defaults.
        $table->add_key('primary', XMLDB_KEY_PRIMARY, array('id'));
        $table->add_key('module', XMLDB_KEY_FOREIGN, array('module'), 'modules', array('id'));
        $table->add_key('course', XMLDB_KEY_FOREIGN, array('course'), 'course', array('id'));

        // Adding indexes to table course_completion_defaults.
        $table->add_index('coursemodule', XMLDB_INDEX_UNIQUE, array('course', 'module'));

        // Conditionally launch create table for course_completion_defaults.
        if (!$dbman->table_exists($table)) {
            $dbman->create_table($table);
        }

        upgrade_main_savepoint(true, 2017041801.00);
    }

    if ($oldversion < 2017050500.01) {
        // Get the list of parent event IDs.
        $sql = "SELECT DISTINCT repeatid
                           FROM {event}
                          WHERE repeatid <> 0";
        $parentids = array_keys($DB->get_records_sql($sql));
        // Check if there are repeating events we need to process.
        if (!empty($parentids)) {
            // The repeat IDs of parent events should match their own ID.
            // So we need to update parent events that have non-matching IDs and repeat IDs.
            list($insql, $params) = $DB->get_in_or_equal($parentids);
            $updatesql = "UPDATE {event}
                             SET repeatid = id
                           WHERE id <> repeatid
                                 AND id $insql";
            $DB->execute($updatesql, $params);
        }

        // Main savepoint reached.
        upgrade_main_savepoint(true, 2017050500.01);
    }

    if ($oldversion < 2017050500.02) {
        // MDL-58684:
        // Remove all portfolio_tempdata records as these may contain serialized \file_system type objects, which are now unable to
        // be unserialized because of changes to the file storage API made in MDL-46375. Portfolio now stores an id reference to
        // files instead of the object.
        // These records are normally removed after a successful export, however, can be left behind if the user abandons the
        // export attempt (a stale record). Additionally, each stale record cannot be reused and is normally cleaned up by the cron
        // task core\task\portfolio_cron_task. Since the cron task tries to unserialize them, and generates a warning, we'll remove
        // all records here.
        $DB->delete_records_select('portfolio_tempdata', 'id > ?', [0]);

        // Main savepoint reached.
        upgrade_main_savepoint(true, 2017050500.02);
    }

    if ($oldversion < 2017050900.01) {
        // Create adhoc task for upgrading of existing calendar events.
        $record = new \stdClass();
        $record->classname = '\core\task\refresh_mod_calendar_events_task';
        $record->component = 'core';

        // Next run time based from nextruntime computation in \core\task\manager::queue_adhoc_task().
        $nextruntime = time() - 1;
        $record->nextruntime = $nextruntime;
        $DB->insert_record('task_adhoc', $record);

        // Main savepoint reached.
        upgrade_main_savepoint(true, 2017050900.01);
    }

    // Automatically generated Moodle v3.3.0 release upgrade line.
    // Put any upgrade step following this.

    if ($oldversion < 2017061201.00) {
        $table = new xmldb_table('course_sections');
        $field = new xmldb_field('timemodified', XMLDB_TYPE_INTEGER, '10', null, XMLDB_NOTNULL, null, '0', 'availability');

        // Define a field 'timemodified' in the 'course_sections' table.
        if (!$dbman->field_exists($table, $field)) {
            $dbman->add_field($table, $field);
        }

        upgrade_main_savepoint(true, 2017061201.00);
    }

    if ($oldversion < 2017061301.00) {
        // Check if the value of 'navcourselimit' is set to the old default value, if so, change it to the new default.
        if ($CFG->navcourselimit == 20) {
            set_config('navcourselimit', 10);
        }

        // Main savepoint reached.
        upgrade_main_savepoint(true, 2017061301.00);
    }

    if ($oldversion < 2017071000.00) {

        // Define field requireconfirmation to be added to oauth2_issuer.
        $table = new xmldb_table('oauth2_issuer');
        $field = new xmldb_field('requireconfirmation', XMLDB_TYPE_INTEGER, '2', null, XMLDB_NOTNULL, null, '1', 'sortorder');

        // Conditionally launch add field requireconfirmation.
        if (!$dbman->field_exists($table, $field)) {
            $dbman->add_field($table, $field);
        }

        // Main savepoint reached.
        upgrade_main_savepoint(true, 2017071000.00);
    }

    if ($oldversion < 2017071001.00) {

        // Define field timemodified to be added to block_instances.
        $table = new xmldb_table('block_instances');
        $field = new xmldb_field('timemodified', XMLDB_TYPE_INTEGER, '10', null, null,
                null, null, 'configdata');

        // Conditionally launch add field timemodified.
        if (!$dbman->field_exists($table, $field)) {
            $dbman->add_field($table, $field);

            // Set field to current time.
            $DB->set_field('block_instances', 'timemodified', time());

            // Changing nullability of field timemodified on table block_instances to not null.
            $field = new xmldb_field('timemodified', XMLDB_TYPE_INTEGER, '10', null, XMLDB_NOTNULL,
                    null, null, 'configdata');

            // Launch change of nullability for field timemodified.
            $dbman->change_field_notnull($table, $field);

            // Define index timemodified (not unique) to be added to block_instances.
            $index = new xmldb_index('timemodified', XMLDB_INDEX_NOTUNIQUE, array('timemodified'));

            // Conditionally launch add index timemodified.
            if (!$dbman->index_exists($table, $index)) {
                $dbman->add_index($table, $index);
            }
        }

        // Define field timecreated to be added to block_instances.
        $field = new xmldb_field('timecreated', XMLDB_TYPE_INTEGER, '10', null, null,
                null, null, 'configdata');

        // Conditionally launch add field timecreated.
        if (!$dbman->field_exists($table, $field)) {
            $dbman->add_field($table, $field);

            // Set field to current time.
            $DB->set_field('block_instances', 'timecreated', time());

            // Changing nullability of field timecreated on table block_instances to not null.
            $field = new xmldb_field('timecreated', XMLDB_TYPE_INTEGER, '10', null, XMLDB_NOTNULL,
                    null, null, 'configdata');

            // Launch change of nullability for field timecreated.
            $dbman->change_field_notnull($table, $field);
        }

        // Main savepoint reached.
        upgrade_main_savepoint(true, 2017071001.00);
    }

    if ($oldversion < 2017071100.00 ) {
        // Clean old upgrade setting not used anymore.
        unset_config('upgrade_minmaxgradestepignored');
        upgrade_main_savepoint(true, 2017071100.00);
    }

    if ($oldversion < 2017072000.02) {

        // Define table analytics_models to be created.
        $table = new xmldb_table('analytics_models');

        // Adding fields to table analytics_models.
        $table->add_field('id', XMLDB_TYPE_INTEGER, '10', null, XMLDB_NOTNULL, XMLDB_SEQUENCE, null);
        $table->add_field('enabled', XMLDB_TYPE_INTEGER, '1', null, XMLDB_NOTNULL, null, '0');
        $table->add_field('trained', XMLDB_TYPE_INTEGER, '1', null, XMLDB_NOTNULL, null, '0');
        $table->add_field('target', XMLDB_TYPE_CHAR, '255', null, XMLDB_NOTNULL, null, null);
        $table->add_field('indicators', XMLDB_TYPE_TEXT, null, null, XMLDB_NOTNULL, null, null);
        $table->add_field('timesplitting', XMLDB_TYPE_CHAR, '255', null, null, null, null);
        $table->add_field('version', XMLDB_TYPE_INTEGER, '10', null, XMLDB_NOTNULL, null, null);
        $table->add_field('timecreated', XMLDB_TYPE_INTEGER, '10', null, null, null, null);
        $table->add_field('timemodified', XMLDB_TYPE_INTEGER, '10', null, XMLDB_NOTNULL, null, null);
        $table->add_field('usermodified', XMLDB_TYPE_INTEGER, '10', null, XMLDB_NOTNULL, null, null);

        // Adding keys to table analytics_models.
        $table->add_key('primary', XMLDB_KEY_PRIMARY, array('id'));

        // Adding indexes to table analytics_models.
        $table->add_index('enabledandtrained', XMLDB_INDEX_NOTUNIQUE, array('enabled', 'trained'));

        // Conditionally launch create table for analytics_models.
        if (!$dbman->table_exists($table)) {
            $dbman->create_table($table);
        }

        // Define table analytics_models_log to be created.
        $table = new xmldb_table('analytics_models_log');

        // Adding fields to table analytics_models_log.
        $table->add_field('id', XMLDB_TYPE_INTEGER, '10', null, XMLDB_NOTNULL, XMLDB_SEQUENCE, null);
        $table->add_field('modelid', XMLDB_TYPE_INTEGER, '10', null, XMLDB_NOTNULL, null, null);
        $table->add_field('version', XMLDB_TYPE_INTEGER, '10', null, XMLDB_NOTNULL, null, null);
        $table->add_field('target', XMLDB_TYPE_CHAR, '255', null, XMLDB_NOTNULL, null, null);
        $table->add_field('indicators', XMLDB_TYPE_TEXT, null, null, XMLDB_NOTNULL, null, null);
        $table->add_field('timesplitting', XMLDB_TYPE_CHAR, '255', null, null, null, null);
        $table->add_field('score', XMLDB_TYPE_NUMBER, '10, 5', null, XMLDB_NOTNULL, null, '0');
        $table->add_field('info', XMLDB_TYPE_TEXT, null, null, null, null, null);
        $table->add_field('dir', XMLDB_TYPE_TEXT, null, null, XMLDB_NOTNULL, null, null);
        $table->add_field('timecreated', XMLDB_TYPE_INTEGER, '10', null, XMLDB_NOTNULL, null, null);
        $table->add_field('usermodified', XMLDB_TYPE_INTEGER, '10', null, XMLDB_NOTNULL, null, null);

        // Adding keys to table analytics_models_log.
        $table->add_key('primary', XMLDB_KEY_PRIMARY, array('id'));

        // Adding indexes to table analytics_models_log.
        $table->add_index('modelid', XMLDB_INDEX_NOTUNIQUE, array('modelid'));

        // Conditionally launch create table for analytics_models_log.
        if (!$dbman->table_exists($table)) {
            $dbman->create_table($table);
        }

        // Define table analytics_predictions to be created.
        $table = new xmldb_table('analytics_predictions');

        // Adding fields to table analytics_predictions.
        $table->add_field('id', XMLDB_TYPE_INTEGER, '10', null, XMLDB_NOTNULL, XMLDB_SEQUENCE, null);
        $table->add_field('modelid', XMLDB_TYPE_INTEGER, '10', null, XMLDB_NOTNULL, null, null);
        $table->add_field('contextid', XMLDB_TYPE_INTEGER, '10', null, XMLDB_NOTNULL, null, null);
        $table->add_field('sampleid', XMLDB_TYPE_INTEGER, '10', null, XMLDB_NOTNULL, null, null);
        $table->add_field('rangeindex', XMLDB_TYPE_INTEGER, '5', null, XMLDB_NOTNULL, null, null);
        $table->add_field('prediction', XMLDB_TYPE_INTEGER, '2', null, XMLDB_NOTNULL, null, null);
        $table->add_field('predictionscore', XMLDB_TYPE_NUMBER, '10, 5', null, XMLDB_NOTNULL, null, null);
        $table->add_field('calculations', XMLDB_TYPE_TEXT, null, null, XMLDB_NOTNULL, null, null);
        $table->add_field('timecreated', XMLDB_TYPE_INTEGER, '10', null, XMLDB_NOTNULL, null, '0');

        // Adding keys to table analytics_predictions.
        $table->add_key('primary', XMLDB_KEY_PRIMARY, array('id'));

        // Adding indexes to table analytics_predictions.
        $table->add_index('modelidandcontextid', XMLDB_INDEX_NOTUNIQUE, array('modelid', 'contextid'));

        // Conditionally launch create table for analytics_predictions.
        if (!$dbman->table_exists($table)) {
            $dbman->create_table($table);
        }

        // Define table analytics_train_samples to be created.
        $table = new xmldb_table('analytics_train_samples');

        // Adding fields to table analytics_train_samples.
        $table->add_field('id', XMLDB_TYPE_INTEGER, '10', null, XMLDB_NOTNULL, XMLDB_SEQUENCE, null);
        $table->add_field('modelid', XMLDB_TYPE_INTEGER, '10', null, XMLDB_NOTNULL, null, null);
        $table->add_field('analysableid', XMLDB_TYPE_INTEGER, '10', null, XMLDB_NOTNULL, null, null);
        $table->add_field('timesplitting', XMLDB_TYPE_CHAR, '255', null, XMLDB_NOTNULL, null, null);
        $table->add_field('fileid', XMLDB_TYPE_INTEGER, '10', null, XMLDB_NOTNULL, null, null);
        $table->add_field('sampleids', XMLDB_TYPE_TEXT, null, null, XMLDB_NOTNULL, null, null);
        $table->add_field('timecreated', XMLDB_TYPE_INTEGER, '10', null, XMLDB_NOTNULL, null, '0');

        // Adding keys to table analytics_train_samples.
        $table->add_key('primary', XMLDB_KEY_PRIMARY, array('id'));

        // Adding indexes to table analytics_train_samples.
        $table->add_index('modelidandanalysableidandtimesplitting', XMLDB_INDEX_NOTUNIQUE,
            array('modelid', 'analysableid', 'timesplitting'));

        // Conditionally launch create table for analytics_train_samples.
        if (!$dbman->table_exists($table)) {
            $dbman->create_table($table);
        }

        // Define table analytics_predict_ranges to be created.
        $table = new xmldb_table('analytics_predict_ranges');

        // Adding fields to table analytics_predict_ranges.
        $table->add_field('id', XMLDB_TYPE_INTEGER, '10', null, XMLDB_NOTNULL, XMLDB_SEQUENCE, null);
        $table->add_field('modelid', XMLDB_TYPE_INTEGER, '10', null, XMLDB_NOTNULL, null, null);
        $table->add_field('analysableid', XMLDB_TYPE_INTEGER, '10', null, XMLDB_NOTNULL, null, null);
        $table->add_field('timesplitting', XMLDB_TYPE_CHAR, '255', null, XMLDB_NOTNULL, null, null);
        $table->add_field('rangeindex', XMLDB_TYPE_INTEGER, '10', null, XMLDB_NOTNULL, null, null);
        $table->add_field('timecreated', XMLDB_TYPE_INTEGER, '10', null, XMLDB_NOTNULL, null, '0');

        // Adding keys to table analytics_predict_ranges.
        $table->add_key('primary', XMLDB_KEY_PRIMARY, array('id'));

        // Adding indexes to table analytics_predict_ranges.
        $table->add_index('modelidandanalysableidandtimesplitting', XMLDB_INDEX_NOTUNIQUE,
            array('modelid', 'analysableid', 'timesplitting'));

        // Conditionally launch create table for analytics_predict_ranges.
        if (!$dbman->table_exists($table)) {
            $dbman->create_table($table);
        }

        // Define table analytics_used_files to be created.
        $table = new xmldb_table('analytics_used_files');

        // Adding fields to table analytics_used_files.
        $table->add_field('id', XMLDB_TYPE_INTEGER, '10', null, XMLDB_NOTNULL, XMLDB_SEQUENCE, null);
        $table->add_field('modelid', XMLDB_TYPE_INTEGER, '10', null, XMLDB_NOTNULL, null, '0');
        $table->add_field('fileid', XMLDB_TYPE_INTEGER, '10', null, XMLDB_NOTNULL, null, '0');
        $table->add_field('action', XMLDB_TYPE_CHAR, '50', null, XMLDB_NOTNULL, null, null);
        $table->add_field('time', XMLDB_TYPE_INTEGER, '10', null, XMLDB_NOTNULL, null, '0');

        // Adding keys to table analytics_used_files.
        $table->add_key('primary', XMLDB_KEY_PRIMARY, array('id'));

        // Adding indexes to table analytics_used_files.
        $table->add_index('modelidandfileidandaction', XMLDB_INDEX_NOTUNIQUE, array('modelid', 'fileid', 'action'));

        // Conditionally launch create table for analytics_used_files.
        if (!$dbman->table_exists($table)) {
            $dbman->create_table($table);
        }

        $now = time();
        $admin = get_admin();

        $targetname = '\core\analytics\target\course_dropout';
        if (!$DB->record_exists('analytics_models', array('target' => $targetname))) {
            // We can not use API calls to create the built-in models.
            $modelobj = new stdClass();
            $modelobj->target = $targetname;
            $modelobj->indicators = json_encode(array(
                '\mod_assign\analytics\indicator\cognitive_depth',
                '\mod_assign\analytics\indicator\social_breadth',
                '\mod_book\analytics\indicator\cognitive_depth',
                '\mod_book\analytics\indicator\social_breadth',
                '\mod_chat\analytics\indicator\cognitive_depth',
                '\mod_chat\analytics\indicator\social_breadth',
                '\mod_choice\analytics\indicator\cognitive_depth',
                '\mod_choice\analytics\indicator\social_breadth',
                '\mod_data\analytics\indicator\cognitive_depth',
                '\mod_data\analytics\indicator\social_breadth',
                '\mod_feedback\analytics\indicator\cognitive_depth',
                '\mod_feedback\analytics\indicator\social_breadth',
                '\mod_folder\analytics\indicator\cognitive_depth',
                '\mod_folder\analytics\indicator\social_breadth',
                '\mod_forum\analytics\indicator\cognitive_depth',
                '\mod_forum\analytics\indicator\social_breadth',
                '\mod_glossary\analytics\indicator\cognitive_depth',
                '\mod_glossary\analytics\indicator\social_breadth',
                '\mod_imscp\analytics\indicator\cognitive_depth',
                '\mod_imscp\analytics\indicator\social_breadth',
                '\mod_label\analytics\indicator\cognitive_depth',
                '\mod_label\analytics\indicator\social_breadth',
                '\mod_lesson\analytics\indicator\cognitive_depth',
                '\mod_lesson\analytics\indicator\social_breadth',
                '\mod_lti\analytics\indicator\cognitive_depth',
                '\mod_lti\analytics\indicator\social_breadth',
                '\mod_page\analytics\indicator\cognitive_depth',
                '\mod_page\analytics\indicator\social_breadth',
                '\mod_quiz\analytics\indicator\cognitive_depth',
                '\mod_quiz\analytics\indicator\social_breadth',
                '\mod_resource\analytics\indicator\cognitive_depth',
                '\mod_resource\analytics\indicator\social_breadth',
                '\mod_scorm\analytics\indicator\cognitive_depth',
                '\mod_scorm\analytics\indicator\social_breadth',
                '\mod_survey\analytics\indicator\cognitive_depth',
                '\mod_survey\analytics\indicator\social_breadth',
                '\mod_url\analytics\indicator\cognitive_depth',
                '\mod_url\analytics\indicator\social_breadth',
                '\mod_wiki\analytics\indicator\cognitive_depth',
                '\mod_wiki\analytics\indicator\social_breadth',
                '\mod_workshop\analytics\indicator\cognitive_depth',
                '\mod_workshop\analytics\indicator\social_breadth',
            ));
            $modelobj->version = $now;
            $modelobj->timecreated = $now;
            $modelobj->timemodified = $now;
            $modelobj->usermodified = $admin->id;
            $DB->insert_record('analytics_models', $modelobj);
        }

        $targetname = '\core\analytics\target\no_teaching';
        if (!$DB->record_exists('analytics_models', array('target' => $targetname))) {
            $modelobj = new stdClass();
            $modelobj->enabled = 1;
            $modelobj->trained = 1;
            $modelobj->target = $targetname;
            $modelobj->indicators = json_encode(array('\core_course\analytics\indicator\no_teacher'));
            $modelobj->timesplitting = '\core\analytics\time_splitting\single_range';
            $modelobj->version = $now;
            $modelobj->timecreated = $now;
            $modelobj->timemodified = $now;
            $modelobj->usermodified = $admin->id;
            $DB->insert_record('analytics_models', $modelobj);
        }

        // Main savepoint reached.
        upgrade_main_savepoint(true, 2017072000.02);
    }

    if ($oldversion < 2017072700.01) {
        // Changing nullability of field email on table oauth2_system_account to null.
        $table = new xmldb_table('oauth2_system_account');
        $field = new xmldb_field('email', XMLDB_TYPE_TEXT, null, null, null, null, null, 'grantedscopes');

        // Launch change of nullability for field email.
        $dbman->change_field_notnull($table, $field);

        // Main savepoint reached.
        upgrade_main_savepoint(true, 2017072700.01);
    }

    if ($oldversion < 2017072700.02) {

        // If the site was previously registered with http://hub.moodle.org change the registration to
        // point to https://moodle.net - this is the correct hub address using https protocol.
        $oldhuburl = "http://hub.moodle.org";
        $newhuburl = "https://moodle.net";
        $cleanoldhuburl = preg_replace('/[^A-Za-z0-9_-]/i', '', $oldhuburl);
        $cleannewhuburl = preg_replace('/[^A-Za-z0-9_-]/i', '', $newhuburl);

        // Update existing registration.
        $DB->execute("UPDATE {registration_hubs} SET hubname = ?, huburl = ? WHERE huburl = ?",
            ['Moodle.net', $newhuburl, $oldhuburl]);

        // Update settings of existing registration.
        $sqlnamelike = $DB->sql_like('name', '?');
        $entries = $DB->get_records_sql("SELECT * FROM {config_plugins} where plugin=? and " . $sqlnamelike,
            ['hub', '%' . $DB->sql_like_escape('_' . $cleanoldhuburl)]);
        foreach ($entries as $entry) {
            $newname = substr($entry->name, 0, -strlen($cleanoldhuburl)) . $cleannewhuburl;
            try {
                $DB->update_record('config_plugins', ['id' => $entry->id, 'name' => $newname]);
            } catch (dml_exception $e) {
                // Entry with new name already exists, remove the one with an old name.
                $DB->delete_records('config_plugins', ['id' => $entry->id]);
            }
        }

        // Update published courses.
        $DB->execute('UPDATE {course_published} SET huburl = ? WHERE huburl = ?', [$newhuburl, $oldhuburl]);

        // Main savepoint reached.
        upgrade_main_savepoint(true, 2017072700.02);
    }

    if ($oldversion < 2017080700.01) {

        // Get the table by its previous name.
        $table = new xmldb_table('analytics_predict_ranges');
        if ($dbman->table_exists($table)) {

            // We can only accept this because we are in master.
            $DB->delete_records('analytics_predictions');
            $DB->delete_records('analytics_used_files', array('action' => 'predicted'));
            $DB->delete_records('analytics_predict_ranges');

            // Define field sampleids to be added to analytics_predict_ranges (renamed below to analytics_predict_samples).
            $field = new xmldb_field('sampleids', XMLDB_TYPE_TEXT, null, null, XMLDB_NOTNULL, null, null, 'rangeindex');

            // Conditionally launch add field sampleids.
            if (!$dbman->field_exists($table, $field)) {
                $dbman->add_field($table, $field);
            }

            // Define field timemodified to be added to analytics_predict_ranges (renamed below to analytics_predict_samples).
            $field = new xmldb_field('timemodified', XMLDB_TYPE_INTEGER, '10', null, XMLDB_NOTNULL, null, '0', 'timecreated');

            // Conditionally launch add field timemodified.
            if (!$dbman->field_exists($table, $field)) {
                $dbman->add_field($table, $field);
            }

            // Rename the table to its new name.
            $dbman->rename_table($table, 'analytics_predict_samples');
        }

        $table = new xmldb_table('analytics_predict_samples');

        $index = new xmldb_index('modelidandanalysableidandtimesplitting', XMLDB_INDEX_NOTUNIQUE,
            array('modelid', 'analysableid', 'timesplitting'));

        // Conditionally launch drop index.
        if ($dbman->index_exists($table, $index)) {
            $dbman->drop_index($table, $index);
        }

        $index = new xmldb_index('modelidandanalysableidandtimesplittingandrangeindex', XMLDB_INDEX_NOTUNIQUE,
            array('modelid', 'analysableid', 'timesplitting', 'rangeindex'));

        // Conditionally launch add index.
        if (!$dbman->index_exists($table, $index)) {
            $dbman->add_index($table, $index);
        }

        // Main savepoint reached.
        upgrade_main_savepoint(true, 2017080700.01);
    }

    if ($oldversion < 2017082200.00) {
        $plugins = ['radius', 'fc', 'nntp', 'pam', 'pop3', 'imap'];

        foreach ($plugins as $plugin) {
            // Check to see if the plugin exists on disk.
            // If it does not, remove the config for it.
            if (!file_exists($CFG->dirroot . "/auth/{$plugin}/auth.php")) {
                // Clean config.
                unset_all_config_for_plugin("auth_{$plugin}");
            }
        }
        upgrade_main_savepoint(true, 2017082200.00);
    }

    if ($oldversion < 2017082200.01) {

        // Define table analytics_indicator_calc to be created.
        $table = new xmldb_table('analytics_indicator_calc');

        // Adding fields to table analytics_indicator_calc.
        $table->add_field('id', XMLDB_TYPE_INTEGER, '10', null, XMLDB_NOTNULL, XMLDB_SEQUENCE, null);
        $table->add_field('starttime', XMLDB_TYPE_INTEGER, '10', null, XMLDB_NOTNULL, null, null);
        $table->add_field('endtime', XMLDB_TYPE_INTEGER, '10', null, XMLDB_NOTNULL, null, null);
        $table->add_field('contextid', XMLDB_TYPE_INTEGER, '10', null, XMLDB_NOTNULL, null, null);
        $table->add_field('sampleorigin', XMLDB_TYPE_CHAR, '255', null, XMLDB_NOTNULL, null, null);
        $table->add_field('sampleid', XMLDB_TYPE_INTEGER, '10', null, XMLDB_NOTNULL, null, null);
        $table->add_field('indicator', XMLDB_TYPE_CHAR, '255', null, XMLDB_NOTNULL, null, null);
        $table->add_field('value', XMLDB_TYPE_NUMBER, '10, 2', null, null, null, null);
        $table->add_field('timecreated', XMLDB_TYPE_INTEGER, '10', null, XMLDB_NOTNULL, null, null);

        // Adding keys to table analytics_indicator_calc.
        $table->add_key('primary', XMLDB_KEY_PRIMARY, array('id'));

        // Adding indexes to table analytics_indicator_calc.
        $table->add_index('starttime-endtime-contextid', XMLDB_INDEX_NOTUNIQUE, array('starttime', 'endtime', 'contextid'));

        // Conditionally launch create table for analytics_indicator_calc.
        if (!$dbman->table_exists($table)) {
            $dbman->create_table($table);
        }

        // Main savepoint reached.
        upgrade_main_savepoint(true, 2017082200.01);
    }

    if ($oldversion < 2017082300.01) {

        // This script in included in each major version upgrade process so make sure we don't run it twice.
        if (empty($CFG->linkcoursesectionsupgradescriptwasrun)) {
            // Check if the site is using a boost-based theme.
            // If value of 'linkcoursesections' is set to the old default value, change it to the new default.
            if (upgrade_theme_is_from_family('boost', $CFG->theme)) {
                set_config('linkcoursesections', 1);
            }
            set_config('linkcoursesectionsupgradescriptwasrun', 1);
        }

        // Main savepoint reached.
        upgrade_main_savepoint(true, 2017082300.01);
    }

    if ($oldversion < 2017082500.00) {
        // Handle FKs for the table 'analytics_models_log'.
        $table = new xmldb_table('analytics_models_log');

        // Remove the existing index before adding FK (which creates an index).
        $index = new xmldb_index('modelid', XMLDB_INDEX_NOTUNIQUE, array('modelid'));

        // Conditionally launch drop index.
        if ($dbman->index_exists($table, $index)) {
            $dbman->drop_index($table, $index);
        }

        // Now, add the FK.
        $key = new xmldb_key('modelid', XMLDB_KEY_FOREIGN, array('modelid'), 'analytics_models', array('id'));
        $dbman->add_key($table, $key);

        // Handle FKs for the table 'analytics_predictions'.
        $table = new xmldb_table('analytics_predictions');
        $key = new xmldb_key('modelid', XMLDB_KEY_FOREIGN, array('modelid'), 'analytics_models', array('id'));
        $dbman->add_key($table, $key);

        $key = new xmldb_key('contextid', XMLDB_KEY_FOREIGN, array('contextid'), 'context', array('id'));
        $dbman->add_key($table, $key);

        // Handle FKs for the table 'analytics_train_samples'.
        $table = new xmldb_table('analytics_train_samples');
        $key = new xmldb_key('modelid', XMLDB_KEY_FOREIGN, array('modelid'), 'analytics_models', array('id'));
        $dbman->add_key($table, $key);

        $key = new xmldb_key('fileid', XMLDB_KEY_FOREIGN, array('fileid'), 'files', array('id'));
        $dbman->add_key($table, $key);

        // Handle FKs for the table 'analytics_predict_samples'.
        $table = new xmldb_table('analytics_predict_samples');
        $key = new xmldb_key('modelid', XMLDB_KEY_FOREIGN, array('modelid'), 'analytics_models', array('id'));
        $dbman->add_key($table, $key);

        // Handle FKs for the table 'analytics_used_files'.
        $table = new xmldb_table('analytics_used_files');
        $key = new xmldb_key('modelid', XMLDB_KEY_FOREIGN, array('modelid'), 'analytics_models', array('id'));
        $dbman->add_key($table, $key);

        $key = new xmldb_key('fileid', XMLDB_KEY_FOREIGN, array('fileid'), 'files', array('id'));
        $dbman->add_key($table, $key);

        // Handle FKs for the table 'analytics_indicator_calc'.
        $table = new xmldb_table('analytics_indicator_calc');
        $key = new xmldb_key('contextid', XMLDB_KEY_FOREIGN, array('contextid'), 'context', array('id'));
        $dbman->add_key($table, $key);

        // Main savepoint reached.
        upgrade_main_savepoint(true, 2017082500.00);
    }

    if ($oldversion < 2017082800.00) {

        // Changing type of field prediction on table analytics_predictions to number.
        $table = new xmldb_table('analytics_predictions');
        $field = new xmldb_field('prediction', XMLDB_TYPE_NUMBER, '10, 2', null, XMLDB_NOTNULL, null, null, 'rangeindex');

        // Launch change of type for field prediction.
        $dbman->change_field_type($table, $field);

        // Main savepoint reached.
        upgrade_main_savepoint(true, 2017082800.00);
    }

    if ($oldversion < 2017090700.01) {

        // Define table analytics_prediction_actions to be created.
        $table = new xmldb_table('analytics_prediction_actions');

        // Adding fields to table analytics_prediction_actions.
        $table->add_field('id', XMLDB_TYPE_INTEGER, '10', null, XMLDB_NOTNULL, XMLDB_SEQUENCE, null);
        $table->add_field('predictionid', XMLDB_TYPE_INTEGER, '10', null, XMLDB_NOTNULL, null, null);
        $table->add_field('userid', XMLDB_TYPE_INTEGER, '10', null, XMLDB_NOTNULL, null, null);
        $table->add_field('actionname', XMLDB_TYPE_CHAR, '255', null, XMLDB_NOTNULL, null, null);
        $table->add_field('timecreated', XMLDB_TYPE_INTEGER, '10', null, XMLDB_NOTNULL, null, null);

        // Adding keys to table analytics_prediction_actions.
        $table->add_key('primary', XMLDB_KEY_PRIMARY, array('id'));
        $table->add_key('predictionid', XMLDB_KEY_FOREIGN, array('predictionid'), 'analytics_predictions', array('id'));
        $table->add_key('userid', XMLDB_KEY_FOREIGN, array('userid'), 'user', array('id'));

        // Adding indexes to table analytics_prediction_actions.
        $table->add_index('predictionidanduseridandactionname', XMLDB_INDEX_NOTUNIQUE,
            array('predictionid', 'userid', 'actionname'));

        // Conditionally launch create table for analytics_prediction_actions.
        if (!$dbman->table_exists($table)) {
            $dbman->create_table($table);
        }

        // Main savepoint reached.
        upgrade_main_savepoint(true, 2017090700.01);
    }

    if ($oldversion < 2017091200.00) {
        // Force all messages to be reindexed.
        set_config('core_message_message_sent_lastindexrun', '0', 'core_search');
        set_config('core_message_message_received_lastindexrun', '0', 'core_search');

        // Main savepoint reached.
        upgrade_main_savepoint(true, 2017091200.00);
    }

    if ($oldversion < 2017091201.00) {
        // Define field userid to be added to task_adhoc.
        $table = new xmldb_table('task_adhoc');
        $field = new xmldb_field('userid', XMLDB_TYPE_INTEGER, '10', null, null, null, null, 'customdata');

        // Conditionally launch add field userid.
        if (!$dbman->field_exists($table, $field)) {
            $dbman->add_field($table, $field);
        }

        $key = new xmldb_key('useriduser', XMLDB_KEY_FOREIGN, array('userid'), 'user', array('id'));

        // Launch add key userid_user.
        $dbman->add_key($table, $key);

        // Main savepoint reached.
        upgrade_main_savepoint(true, 2017091201.00);
    }

    if ($oldversion < 2017092201.00) {

        // Remove duplicate registrations.
        $newhuburl = "https://moodle.net";
        $registrations = $DB->get_records('registration_hubs', ['huburl' => $newhuburl], 'confirmed DESC, id ASC');
        if (count($registrations) > 1) {
            $reg = array_shift($registrations);
            $DB->delete_records_select('registration_hubs', 'huburl = ? AND id <> ?', [$newhuburl, $reg->id]);
        }

        // Main savepoint reached.
        upgrade_main_savepoint(true, 2017092201.00);
    }

    if ($oldversion < 2017092202.00) {

        if (!file_exists($CFG->dirroot . '/blocks/messages/block_messages.php')) {

            // Delete instances.
            $instances = $DB->get_records_list('block_instances', 'blockname', ['messages']);
            $instanceids = array_keys($instances);

            if (!empty($instanceids)) {
                $DB->delete_records_list('block_positions', 'blockinstanceid', $instanceids);
                $DB->delete_records_list('block_instances', 'id', $instanceids);
                list($sql, $params) = $DB->get_in_or_equal($instanceids, SQL_PARAMS_NAMED);
                $params['contextlevel'] = CONTEXT_BLOCK;
                $DB->delete_records_select('context', "contextlevel=:contextlevel AND instanceid " . $sql, $params);

                $preferences = array();
                foreach ($instances as $instanceid => $instance) {
                    $preferences[] = 'block' . $instanceid . 'hidden';
                    $preferences[] = 'docked_block_instance_' . $instanceid;
                }
                $DB->delete_records_list('user_preferences', 'name', $preferences);
            }

            // Delete the block from the block table.
            $DB->delete_records('block', array('name' => 'messages'));

            // Remove capabilities.
            capabilities_cleanup('block_messages');

            // Clean config.
            unset_all_config_for_plugin('block_messages');
        }

        // Main savepoint reached.
        upgrade_main_savepoint(true, 2017092202.00);
    }

    if ($oldversion < 2017092700.00) {

        // Rename several fields in registration data to match the names of the properties that are sent to moodle.net.
        $renames = [
            'site_address_httpsmoodlenet' => 'site_street_httpsmoodlenet',
            'site_region_httpsmoodlenet' => 'site_regioncode_httpsmoodlenet',
            'site_country_httpsmoodlenet' => 'site_countrycode_httpsmoodlenet'];
        foreach ($renames as $oldparamname => $newparamname) {
            try {
                $DB->execute("UPDATE {config_plugins} SET name = ? WHERE name = ? AND plugin = ?",
                    [$newparamname, $oldparamname, 'hub']);
            } catch (dml_exception $e) {
                // Exception can happen if the config value with the new name already exists, ignore it and move on.
            }
        }

        // Main savepoint reached.
        upgrade_main_savepoint(true, 2017092700.00);
    }

    if ($oldversion < 2017092900.00) {
        // Define field categoryid to be added to event.
        $table = new xmldb_table('event');
        $field = new xmldb_field('categoryid', XMLDB_TYPE_INTEGER, '10', null, XMLDB_NOTNULL, null, '0', 'format');

        // Conditionally launch add field categoryid.
        if (!$dbman->field_exists($table, $field)) {
            $dbman->add_field($table, $field);
        }

        // Add the categoryid key.
        $key = new xmldb_key('categoryid', XMLDB_KEY_FOREIGN, array('categoryid'), 'course_categories', array('id'));
        $dbman->add_key($table, $key);

        // Add a new index for groupid/courseid/categoryid/visible/userid.
        // Do this before we remove the old index.
        $index = new xmldb_index('groupid-courseid-categoryid-visible-userid', XMLDB_INDEX_NOTUNIQUE, array('groupid', 'courseid', 'categoryid', 'visible', 'userid'));
        if (!$dbman->index_exists($table, $index)) {
            $dbman->add_index($table, $index);
        }

        // Drop the old index.
        $index = new xmldb_index('groupid-courseid-visible-userid', XMLDB_INDEX_NOTUNIQUE, array('groupid', 'courseid', 'visible', 'userid'));
        if ($dbman->index_exists($table, $index)) {
            $dbman->drop_index($table, $index);
        }

        // Main savepoint reached.
        upgrade_main_savepoint(true, 2017092900.00);
    }

    if ($oldversion < 2017100900.00) {
        // Add index on time modified to grade_outcomes_history, grade_categories_history,
        // grade_items_history, and scale_history.
        $table = new xmldb_table('grade_outcomes_history');
        $index = new xmldb_index('timemodified', XMLDB_INDEX_NOTUNIQUE, array('timemodified'));

        if (!$dbman->index_exists($table, $index)) {
            $dbman->add_index($table, $index);
        }

        $table = new xmldb_table('grade_items_history');
        $index = new xmldb_index('timemodified', XMLDB_INDEX_NOTUNIQUE, array('timemodified'));

        if (!$dbman->index_exists($table, $index)) {
            $dbman->add_index($table, $index);
        }

        $table = new xmldb_table('grade_categories_history');
        $index = new xmldb_index('timemodified', XMLDB_INDEX_NOTUNIQUE, array('timemodified'));

        if (!$dbman->index_exists($table, $index)) {
            $dbman->add_index($table, $index);
        }

        $table = new xmldb_table('scale_history');
        $index = new xmldb_index('timemodified', XMLDB_INDEX_NOTUNIQUE, array('timemodified'));

        if (!$dbman->index_exists($table, $index)) {
            $dbman->add_index($table, $index);
        }

        // Main savepoint reached.
        upgrade_main_savepoint(true, 2017100900.00);
    }

    if ($oldversion < 2017101000.00) {

        // Define table analytics_used_analysables to be created.
        $table = new xmldb_table('analytics_used_analysables');

        // Adding fields to table analytics_used_analysables.
        $table->add_field('id', XMLDB_TYPE_INTEGER, '10', null, XMLDB_NOTNULL, XMLDB_SEQUENCE, null);
        $table->add_field('modelid', XMLDB_TYPE_INTEGER, '10', null, XMLDB_NOTNULL, null, null);
        $table->add_field('action', XMLDB_TYPE_CHAR, '50', null, XMLDB_NOTNULL, null, null);
        $table->add_field('analysableid', XMLDB_TYPE_INTEGER, '10', null, XMLDB_NOTNULL, null, null);
        $table->add_field('timeanalysed', XMLDB_TYPE_INTEGER, '10', null, XMLDB_NOTNULL, null, null);

        // Adding keys to table analytics_used_analysables.
        $table->add_key('primary', XMLDB_KEY_PRIMARY, array('id'));
        $table->add_key('modelid', XMLDB_KEY_FOREIGN, array('modelid'), 'analytics_models', array('id'));

        // Adding indexes to table analytics_used_analysables.
        $table->add_index('modelid-action', XMLDB_INDEX_NOTUNIQUE, array('modelid', 'action'));

        // Conditionally launch create table for analytics_used_analysables.
        if (!$dbman->table_exists($table)) {
            $dbman->create_table($table);
        }

        // Main savepoint reached.
        upgrade_main_savepoint(true, 2017101000.00);
    }

    if ($oldversion < 2017101000.01) {
        // Define field override to be added to course_modules_completion.
        $table = new xmldb_table('course_modules_completion');
        $field = new xmldb_field('overrideby', XMLDB_TYPE_INTEGER, '10', null, null, null, null, 'viewed');

        // Conditionally launch add field override.
        if (!$dbman->field_exists($table, $field)) {
            $dbman->add_field($table, $field);
        }

        // Main savepoint reached.
        upgrade_main_savepoint(true, 2017101000.01);
    }

    if ($oldversion < 2017101000.02) {
        // Define field 'timestart' to be added to 'analytics_predictions'.
        $table = new xmldb_table('analytics_predictions');
        $field = new xmldb_field('timestart', XMLDB_TYPE_INTEGER, '10', null, null, null, null, 'timecreated');

        // Conditionally launch add field 'timestart'.
        if (!$dbman->field_exists($table, $field)) {
            $dbman->add_field($table, $field);
        }

        // Define field 'timeend' to be added to 'analytics_predictions'.
        $field = new xmldb_field('timeend', XMLDB_TYPE_INTEGER, '10', null, null, null, null, 'timestart');

        // Conditionally launch add field 'timeend'.
        if (!$dbman->field_exists($table, $field)) {
            $dbman->add_field($table, $field);
        }

        // Main savepoint reached.
        upgrade_main_savepoint(true, 2017101000.02);
    }

    if ($oldversion < 2017101200.00) {
        // Define table search_index_requests to be created.
        $table = new xmldb_table('search_index_requests');

        // Adding fields to table search_index_requests.
        $table->add_field('id', XMLDB_TYPE_INTEGER, '10', null, XMLDB_NOTNULL, XMLDB_SEQUENCE, null);
        $table->add_field('contextid', XMLDB_TYPE_INTEGER, '10', null, XMLDB_NOTNULL, null, null);
        $table->add_field('searcharea', XMLDB_TYPE_CHAR, '255', null, XMLDB_NOTNULL, null, null);
        $table->add_field('timerequested', XMLDB_TYPE_INTEGER, '10', null, XMLDB_NOTNULL, null, null);
        $table->add_field('partialarea', XMLDB_TYPE_CHAR, '255', null, XMLDB_NOTNULL, null, null);
        $table->add_field('partialtime', XMLDB_TYPE_INTEGER, '10', null, XMLDB_NOTNULL, null, null);

        // Adding keys to table search_index_requests.
        $table->add_key('primary', XMLDB_KEY_PRIMARY, array('id'));
        $table->add_key('contextid', XMLDB_KEY_FOREIGN, array('contextid'), 'context', array('id'));

        // Conditionally launch create table for search_index_requests.
        if (!$dbman->table_exists($table)) {
            $dbman->create_table($table);
        }

        // Main savepoint reached.
        upgrade_main_savepoint(true, 2017101200.00);
    }

    // Index modification upgrade step.
    if ($oldversion < 2017101300.01) {

        $table = new xmldb_table('analytics_used_files');

        // Define index modelidandfileidandaction (not unique) to be dropped form analytics_used_files.
        $index = new xmldb_index('modelidandfileidandaction', XMLDB_INDEX_NOTUNIQUE, array('modelid', 'fileid', 'action'));

        // Conditionally launch drop index modelidandfileidandaction.
        if ($dbman->index_exists($table, $index)) {
            $dbman->drop_index($table, $index);
        }

        // Define index modelidandactionandfileid (not unique) to be dropped form analytics_used_files.
        $index = new xmldb_index('modelidandactionandfileid', XMLDB_INDEX_NOTUNIQUE, array('modelid', 'action', 'fileid'));

        // Conditionally launch add index modelidandactionandfileid.
        if (!$dbman->index_exists($table, $index)) {
            $dbman->add_index($table, $index);
        }

        // Main savepoint reached.
        upgrade_main_savepoint(true, 2017101300.01);
    }

    if ($oldversion < 2017101900.01) {

        $fs = get_file_storage();
        $models = $DB->get_records('analytics_models');
        foreach ($models as $model) {
            $files = $fs->get_directory_files(\context_system::instance()->id, 'analytics', 'unlabelled', $model->id,
                '/analysable/', true, true);
            foreach ($files as $file) {
                $file->delete();
            }
        }

        // Main savepoint reached.
        upgrade_main_savepoint(true, 2017101900.01);
    }

    if ($oldversion < 2017101900.02) {
        // Create adhoc task for upgrading of existing calendar events.
        $record = new \stdClass();
        $record->classname = '\core\task\refresh_mod_calendar_events_task';
        $record->component = 'core';

        // Next run time based from nextruntime computation in \core\task\manager::queue_adhoc_task().
        $nextruntime = time() - 1;
        $record->nextruntime = $nextruntime;
        $DB->insert_record('task_adhoc', $record);

        // Main savepoint reached.
        upgrade_main_savepoint(true, 2017101900.02);
    }

    if ($oldversion < 2017102100.01) {
        // We will need to force them onto ssl if loginhttps is set.
        if (!empty($CFG->loginhttps)) {
            set_config('overridetossl', 1);
        }
        // Loginhttps should no longer be set.
        unset_config('loginhttps');

        // Main savepoint reached.
        upgrade_main_savepoint(true, 2017102100.01);
    }

    if ($oldversion < 2017110300.01) {

        // Define field categoryid to be added to event_subscriptions.
        $table = new xmldb_table('event_subscriptions');
        $field = new xmldb_field('categoryid', XMLDB_TYPE_INTEGER, '10', null, XMLDB_NOTNULL, null, '0', 'url');

        // Conditionally launch add field categoryid.
        if (!$dbman->field_exists($table, $field)) {
            $dbman->add_field($table, $field);
        }

        // Main savepoint reached.
        upgrade_main_savepoint(true, 2017110300.01);
    }

    // Automatically generated Moodle v3.4.0 release upgrade line.
    // Put any upgrade step following this.

    if ($oldversion < 2017111300.02) {

        // Define field basicauth to be added to oauth2_issuer.
        $table = new xmldb_table('oauth2_issuer');
        $field = new xmldb_field('basicauth', XMLDB_TYPE_INTEGER, '2', null, XMLDB_NOTNULL, null, '0', 'showonloginpage');

        // Conditionally launch add field basicauth.
        if (!$dbman->field_exists($table, $field)) {
            $dbman->add_field($table, $field);
        }

        // Main savepoint reached.
        upgrade_main_savepoint(true, 2017111300.02);
    }

    if ($oldversion < 2017121200.00) {

        // Define key subscriptionid (foreign) to be added to event.
        $table = new xmldb_table('event');
        $key = new xmldb_key('subscriptionid', XMLDB_KEY_FOREIGN, array('subscriptionid'), 'event_subscriptions', array('id'));

        // Launch add key subscriptionid.
        $dbman->add_key($table, $key);

        // Define index uuid (not unique) to be added to event.
        $table = new xmldb_table('event');
        $index = new xmldb_index('uuid', XMLDB_INDEX_NOTUNIQUE, array('uuid'));

        // Conditionally launch add index uuid.
        if (!$dbman->index_exists($table, $index)) {
            $dbman->add_index($table, $index);
        }

        // Main savepoint reached.
        upgrade_main_savepoint(true, 2017121200.00);
    }

    if ($oldversion < 2017121900.00) {

        // Define table role_allow_view to be created.
        $table = new xmldb_table('role_allow_view');

        // Adding fields to table role_allow_view.
        $table->add_field('id', XMLDB_TYPE_INTEGER, '10', null, XMLDB_NOTNULL, XMLDB_SEQUENCE, null);
        $table->add_field('roleid', XMLDB_TYPE_INTEGER, '10', null, XMLDB_NOTNULL, null, null);
        $table->add_field('allowview', XMLDB_TYPE_INTEGER, '10', null, XMLDB_NOTNULL, null, null);

        // Adding keys to table role_allow_view.
        $table->add_key('primary', XMLDB_KEY_PRIMARY, array('id'));
        $table->add_key('roleid', XMLDB_KEY_FOREIGN, array('roleid'), 'role', array('id'));
        $table->add_key('allowview', XMLDB_KEY_FOREIGN, array('allowview'), 'role', array('id'));

        // Conditionally launch create table for role_allow_view.
        if (!$dbman->table_exists($table)) {
            $dbman->create_table($table);
        }

        $index = new xmldb_index('roleid-allowview', XMLDB_INDEX_UNIQUE, array('roleid', 'allowview'));

        // Conditionally launch add index roleid.
        if (!$dbman->index_exists($table, $index)) {
            $dbman->add_index($table, $index);
        }

        $roles = $DB->get_records('role', array(), 'sortorder ASC');

        $DB->delete_records('role_allow_view');
        foreach ($roles as $role) {
            foreach ($roles as $allowedrole) {
                $record = new stdClass();
                $record->roleid      = $role->id;
                $record->allowview = $allowedrole->id;
                $DB->insert_record('role_allow_view', $record);
            }
        }

        // Main savepoint reached.
        upgrade_main_savepoint(true, 2017121900.00);
    }

    if ($oldversion < 2017122200.01) {

        // Define field indexpriority to be added to search_index_requests. Allow null initially.
        $table = new xmldb_table('search_index_requests');
        $field = new xmldb_field('indexpriority', XMLDB_TYPE_INTEGER, '10',
                null, null, null, null, 'partialtime');

        // Conditionally add field.
        if (!$dbman->field_exists($table, $field)) {
            $dbman->add_field($table, $field);

            // Set existing values to 'normal' value (100).
            $DB->set_field('search_index_requests', 'indexpriority', 100);

            // Now make the field 'NOT NULL'.
            $field = new xmldb_field('indexpriority', XMLDB_TYPE_INTEGER, '10',
                    null, XMLDB_NOTNULL, null, null, 'partialtime');
            $dbman->change_field_notnull($table, $field);
        }

        // Define index indexprioritytimerequested (not unique) to be added to search_index_requests.
        $index = new xmldb_index('indexprioritytimerequested', XMLDB_INDEX_NOTUNIQUE,
                array('indexpriority', 'timerequested'));

        // Conditionally launch add index indexprioritytimerequested.
        if (!$dbman->index_exists($table, $index)) {
            $dbman->add_index($table, $index);
        }

        // Main savepoint reached.
        upgrade_main_savepoint(true, 2017122200.01);
    }

    if ($oldversion < 2018020500.00) {

        $topcategory = new stdClass();
        $topcategory->name = 'top'; // A non-real name for the top category. It will be localised at the display time.
        $topcategory->info = '';
        $topcategory->parent = 0;
        $topcategory->sortorder = 0;

        // Get the total record count - used for the progress bar.
        $total = $DB->count_records_sql("SELECT COUNT(DISTINCT contextid) FROM {question_categories} WHERE parent = 0");

        // Get the records themselves - a list of contextids.
        $rs = $DB->get_recordset_sql("SELECT DISTINCT contextid FROM {question_categories} WHERE parent = 0");

        // For each context, create a single top-level category.
        $i = 0;
        $pbar = new progress_bar('createtopquestioncategories', 500, true);
        foreach ($rs as $contextid => $notused) {
            $topcategory->contextid = $contextid;
            $topcategory->stamp = make_unique_id_code();

            $topcategoryid = $DB->insert_record('question_categories', $topcategory);

            $DB->set_field_select('question_categories', 'parent', $topcategoryid,
                    'contextid = ? AND id <> ? AND parent = 0',
                    array($contextid, $topcategoryid));

            // Update progress.
            $i++;
            $pbar->update($i, $total, "Creating top-level question categories - $i/$total.");
        }

        $rs->close();

        // Main savepoint reached.
        upgrade_main_savepoint(true, 2018020500.00);
    }

    if ($oldversion < 2018022800.01) {
        // Fix old block configurations that use the deprecated (and now removed) object class.
        upgrade_fix_block_instance_configuration();

        // Main savepoint reached.
        upgrade_main_savepoint(true, 2018022800.01);
    }

    if ($oldversion < 2018022800.02) {
        // Define index taggeditem (unique) to be dropped form tag_instance.
        $table = new xmldb_table('tag_instance');
        $index = new xmldb_index('taggeditem', XMLDB_INDEX_UNIQUE, array('component',
            'itemtype', 'itemid', 'tiuserid', 'tagid'));

        // Conditionally launch drop index taggeditem.
        if ($dbman->index_exists($table, $index)) {
            $dbman->drop_index($table, $index);
        }

        $index = new xmldb_index('taggeditem', XMLDB_INDEX_UNIQUE, array('component',
            'itemtype', 'itemid', 'contextid', 'tiuserid', 'tagid'));

        // Conditionally launch add index taggeditem.
        if (!$dbman->index_exists($table, $index)) {
            $dbman->add_index($table, $index);
        }

        // Main savepoint reached.
        upgrade_main_savepoint(true, 2018022800.02);
    }

    if ($oldversion < 2018022800.03) {

        // Define field multiplecontexts to be added to tag_area.
        $table = new xmldb_table('tag_area');
        $field = new xmldb_field('multiplecontexts', XMLDB_TYPE_INTEGER, '1', null,
            XMLDB_NOTNULL, null, '0', 'showstandard');

        // Conditionally launch add field multiplecontexts.
        if (!$dbman->field_exists($table, $field)) {
            $dbman->add_field($table, $field);
        }

        // Main savepoint reached.
        upgrade_main_savepoint(true, 2018022800.03);
    }

    if ($oldversion < 2018032200.01) {
        // Define table 'messages' to be created.
        $table = new xmldb_table('messages');

        // Adding fields to table 'messages'.
        $table->add_field('id', XMLDB_TYPE_INTEGER, '10', null, XMLDB_NOTNULL, XMLDB_SEQUENCE, null);
        $table->add_field('useridfrom', XMLDB_TYPE_INTEGER, '10', null, XMLDB_NOTNULL, null, null);
        $table->add_field('conversationid', XMLDB_TYPE_INTEGER, '10', null, XMLDB_NOTNULL, null, null);
        $table->add_field('subject', XMLDB_TYPE_TEXT, null, null, null, null, null);
        $table->add_field('fullmessage', XMLDB_TYPE_TEXT, null, null, null, null, null);
        $table->add_field('fullmessageformat', XMLDB_TYPE_INTEGER, '1', null, XMLDB_NOTNULL, null, 0);
        $table->add_field('fullmessagehtml', XMLDB_TYPE_TEXT, null, null, null, null, null);
        $table->add_field('smallmessage', XMLDB_TYPE_TEXT, null, null, null, null, null);
        $table->add_field('timecreated', XMLDB_TYPE_INTEGER, '10', null, XMLDB_NOTNULL, null, null);

        // Adding keys to table 'messages'.
        $table->add_key('primary', XMLDB_KEY_PRIMARY, array('id'));
        $table->add_key('useridfrom', XMLDB_KEY_FOREIGN, array('useridfrom'), 'user', array('id'));
        $table->add_key('conversationid', XMLDB_KEY_FOREIGN, array('conversationid'), 'message_conversations', array('id'));

        // Conditionally launch create table for 'messages'.
        if (!$dbman->table_exists($table)) {
            $dbman->create_table($table);
        }

        // Define table 'message_conversations' to be created.
        $table = new xmldb_table('message_conversations');

        // Adding fields to table 'message_conversations'.
        $table->add_field('id', XMLDB_TYPE_INTEGER, '10', null, XMLDB_NOTNULL, XMLDB_SEQUENCE, null);
        $table->add_field('timecreated', XMLDB_TYPE_INTEGER, '10', null, XMLDB_NOTNULL, null, null);

        // Adding keys to table 'message_conversations'.
        $table->add_key('primary', XMLDB_KEY_PRIMARY, array('id'));

        // Conditionally launch create table for 'message_conversations'.
        if (!$dbman->table_exists($table)) {
            $dbman->create_table($table);
        }

        // Define table 'message_conversation_members' to be created.
        $table = new xmldb_table('message_conversation_members');

        // Adding fields to table 'message_conversation_members'.
        $table->add_field('id', XMLDB_TYPE_INTEGER, '10', null, XMLDB_NOTNULL, XMLDB_SEQUENCE, null);
        $table->add_field('conversationid', XMLDB_TYPE_INTEGER, '10', null, XMLDB_NOTNULL, null, null);
        $table->add_field('userid', XMLDB_TYPE_INTEGER, '10', null, XMLDB_NOTNULL, null, null);
        $table->add_field('timecreated', XMLDB_TYPE_INTEGER, '10', null, XMLDB_NOTNULL, null, null);

        // Adding keys to table 'message_conversation_members'.
        $table->add_key('primary', XMLDB_KEY_PRIMARY, array('id'));
        $table->add_key('conversationid', XMLDB_KEY_FOREIGN, array('conversationid'), 'message_conversations', array('id'));
        $table->add_key('userid', XMLDB_KEY_FOREIGN, array('userid'), 'user', array('id'));

        // Conditionally launch create table for 'message_conversation_members'.
        if (!$dbman->table_exists($table)) {
            $dbman->create_table($table);
        }

        // Define table 'message_user_actions' to be created.
        $table = new xmldb_table('message_user_actions');

        // Adding fields to table 'message_user_actions'.
        $table->add_field('id', XMLDB_TYPE_INTEGER, '10', null, XMLDB_NOTNULL, XMLDB_SEQUENCE, null);
        $table->add_field('userid', XMLDB_TYPE_INTEGER, '10', null, XMLDB_NOTNULL, null, null);
        $table->add_field('messageid', XMLDB_TYPE_INTEGER, '10', null, XMLDB_NOTNULL, null, null);
        $table->add_field('action', XMLDB_TYPE_INTEGER, '10', null, XMLDB_NOTNULL, null, null);
        $table->add_field('timecreated', XMLDB_TYPE_INTEGER, '10', null, XMLDB_NOTNULL, null, null);

        // Adding keys to table 'message_user_actions'.
        $table->add_key('primary', XMLDB_KEY_PRIMARY, array('id'));
        $table->add_key('userid', XMLDB_KEY_FOREIGN, array('userid'), 'user', array('id'));
        $table->add_key('messageid', XMLDB_KEY_FOREIGN, array('messageid'), 'messages', array('id'));

        // Conditionally launch create table for 'message_user_actions'.
        if (!$dbman->table_exists($table)) {
            $dbman->create_table($table);
        }

        // Define table 'notifications' to be created.
        $table = new xmldb_table('notifications');

        // Adding fields to table 'notifications'.
        $table->add_field('id', XMLDB_TYPE_INTEGER, '10', null, XMLDB_NOTNULL, XMLDB_SEQUENCE, null);
        $table->add_field('useridfrom', XMLDB_TYPE_INTEGER, '10', null, XMLDB_NOTNULL, null, null);
        $table->add_field('useridto', XMLDB_TYPE_INTEGER, '10', null, XMLDB_NOTNULL, null, null);
        $table->add_field('subject', XMLDB_TYPE_TEXT, null, null, null, null, null);
        $table->add_field('fullmessage', XMLDB_TYPE_TEXT, null, null, null, null, null);
        $table->add_field('fullmessageformat', XMLDB_TYPE_INTEGER, '1', null, XMLDB_NOTNULL, null, 0);
        $table->add_field('fullmessagehtml', XMLDB_TYPE_TEXT, null, null, null, null, null);
        $table->add_field('smallmessage', XMLDB_TYPE_TEXT, null, null, null, null, null);
        $table->add_field('component', XMLDB_TYPE_CHAR, '100', null, null, null, null);
        $table->add_field('eventtype', XMLDB_TYPE_CHAR, '100', null, null, null, null);
        $table->add_field('contexturl', XMLDB_TYPE_TEXT, null, null, null, null, null);
        $table->add_field('contexturlname', XMLDB_TYPE_TEXT, null, null, null, null, null);
        $table->add_field('timeread', XMLDB_TYPE_INTEGER, '10', null, false, null, null);
        $table->add_field('timecreated', XMLDB_TYPE_INTEGER, '10', null, XMLDB_NOTNULL, null, null);

        // Adding keys to table 'notifications'.
        $table->add_key('primary', XMLDB_KEY_PRIMARY, array('id'));
        $table->add_key('useridto', XMLDB_KEY_FOREIGN, array('useridto'), 'user', array('id'));

        // Conditionally launch create table for 'notifications'.
        if (!$dbman->table_exists($table)) {
            $dbman->create_table($table);
        }

        // Main savepoint reached.
        upgrade_main_savepoint(true, 2018032200.01);
    }

    if ($oldversion < 2018032200.04) {
        // Define table 'message_conversations' to be updated.
        $table = new xmldb_table('message_conversations');
        $field = new xmldb_field('convhash', XMLDB_TYPE_CHAR, '40', null, XMLDB_NOTNULL, null, null, 'id');

        // Conditionally launch add field 'convhash'.
        if (!$dbman->field_exists($table, $field)) {
            $dbman->add_field($table, $field);
        }

        // Conditionally launch add index.
        $index = new xmldb_index('convhash', XMLDB_INDEX_UNIQUE, array('convhash'));
        if (!$dbman->index_exists($table, $index)) {
            $dbman->add_index($table, $index);
        }

        // Main savepoint reached.
        upgrade_main_savepoint(true, 2018032200.04);
    }

    if ($oldversion < 2018032200.05) {
        // Drop table that is no longer needed.
        $table = new xmldb_table('message_working');
        if ($dbman->table_exists($table)) {
            $dbman->drop_table($table);
        }

        // Main savepoint reached.
        upgrade_main_savepoint(true, 2018032200.05);
    }

    if ($oldversion < 2018032200.06) {
        // Define table 'message_user_actions' to add an index to.
        $table = new xmldb_table('message_user_actions');

        // Conditionally launch add index.
        $index = new xmldb_index('userid_messageid_action', XMLDB_INDEX_UNIQUE, array('userid', 'messageid', 'action'));
        if (!$dbman->index_exists($table, $index)) {
            $dbman->add_index($table, $index);
        }

        // Main savepoint reached.
        upgrade_main_savepoint(true, 2018032200.06);
    }

    if ($oldversion < 2018032200.07) {
        // Define table 'messages' to add an index to.
        $table = new xmldb_table('messages');

        // Conditionally launch add index.
        $index = new xmldb_index('conversationid_timecreated', XMLDB_INDEX_NOTUNIQUE, array('conversationid', 'timecreated'));
        if (!$dbman->index_exists($table, $index)) {
            $dbman->add_index($table, $index);
        }

        // Main savepoint reached.
        upgrade_main_savepoint(true, 2018032200.07);
    }

    if ($oldversion < 2018032700.00) {
        // Update default search engine to search_simpledb if global search is disabled and there is no solr index defined.
        if (empty($CFG->enableglobalsearch) && empty(get_config('search_solr', 'indexname'))) {
            set_config('searchengine', 'simpledb');
        }

        // Main savepoint reached.
        upgrade_main_savepoint(true, 2018032700.00);
    }

    if ($oldversion < 2018040500.01) {

        // Define field cohort to be added to theme. Allow null initially.
        $table = new xmldb_table('cohort');
        $field = new xmldb_field('theme', XMLDB_TYPE_CHAR, '50',
                null, null, null, null, 'timemodified');

        // Conditionally add field.
        if (!$dbman->field_exists($table, $field)) {
            $dbman->add_field($table, $field);
        }

        // Main savepoint reached.
        upgrade_main_savepoint(true, 2018040500.01);
    }

    if ($oldversion < 2018050900.01) {
        // Update default digital age consent map according to the current legislation on each country.
        $ageofdigitalconsentmap = implode(PHP_EOL, [
            '*, 16',
            'AT, 14',
            'ES, 14',
            'US, 13'
        ]);
        set_config('agedigitalconsentmap', $ageofdigitalconsentmap);

        // Main savepoint reached.
        upgrade_main_savepoint(true, 2018050900.01);
    }

    // Automatically generated Moodle v3.5.0 release upgrade line.
    // Put any upgrade step following this.

    if ($oldversion < 2018062800.01) {
        // Add foreign key fk_user to the comments table.
        $table = new xmldb_table('comments');
        $key = new xmldb_key('fk_user', XMLDB_KEY_FOREIGN, array('userid'), 'user', array('id'));
        $dbman->add_key($table, $key);

        upgrade_main_savepoint(true, 2018062800.01);
    }

    if ($oldversion < 2018062800.02) {
        // Add composite index ix_concomitem to the table comments.
        $table = new xmldb_table('comments');
        $index = new xmldb_index('ix_concomitem', XMLDB_INDEX_NOTUNIQUE, array('contextid', 'commentarea', 'itemid'));

        if (!$dbman->index_exists($table, $index)) {
            $dbman->add_index($table, $index);
        }

        upgrade_main_savepoint(true, 2018062800.02);
    }

    if ($oldversion < 2018062800.03) {
        // Define field location to be added to event.
        $table = new xmldb_table('event');
        $field = new xmldb_field('location', XMLDB_TYPE_TEXT, null, null, null, null, null, 'priority');

        // Conditionally launch add field location.
        if (!$dbman->field_exists($table, $field)) {
            $dbman->add_field($table, $field);
        }

        // Main savepoint reached.
        upgrade_main_savepoint(true, 2018062800.03);
    }

    if ($oldversion < 2018072500.00) {
        // Find all duplicate top level categories per context.
        $duplicates = $DB->get_records_sql("SELECT qc1.*
                                              FROM {question_categories} qc1
                                              JOIN {question_categories} qc2
                                                ON qc1.contextid = qc2.contextid AND qc1.id <> qc2.id
                                             WHERE qc1.parent = 0 AND qc2.parent = 0
                                          ORDER BY qc1.contextid, qc1.id");

        // For each context, let the first top category to remain as top category and make the rest its children.
        $currentcontextid = 0;
        $chosentopid = 0;
        foreach ($duplicates as $duplicate) {
            if ($currentcontextid != $duplicate->contextid) {
                $currentcontextid = $duplicate->contextid;
                $chosentopid = $duplicate->id;
            } else {
                $DB->set_field('question_categories', 'parent', $chosentopid, ['id' => $duplicate->id]);
            }
        }

        // Main savepoint reached.
        upgrade_main_savepoint(true, 2018072500.00);
    }

    if ($oldversion < 2018073000.00) {
        // Main savepoint reached.
        if (!file_exists($CFG->dirroot . '/admin/tool/assignmentupgrade/version.php')) {
            unset_all_config_for_plugin('tool_assignmentupgrade');
        }
        upgrade_main_savepoint(true, 2018073000.00);
    }

    if ($oldversion < 2018083100.01) {
        // Remove module associated blog posts for non-existent (deleted) modules.
        $sql = "SELECT ba.contextid as modcontextid
                  FROM {blog_association} ba
                  JOIN {post} p
                       ON p.id = ba.blogid
             LEFT JOIN {context} c
                       ON c.id = ba.contextid
                 WHERE p.module = :module
                       AND c.contextlevel IS NULL
              GROUP BY ba.contextid";
        if ($deletedmodules = $DB->get_records_sql($sql, array('module' => 'blog'))) {
            foreach ($deletedmodules as $module) {
                $assocblogids = $DB->get_fieldset_select('blog_association', 'blogid',
                    'contextid = :contextid', ['contextid' => $module->modcontextid]);
                list($sql, $params) = $DB->get_in_or_equal($assocblogids, SQL_PARAMS_NAMED);

                $DB->delete_records_select('tag_instance', "itemid $sql", $params);
                $DB->delete_records_select('post', "id $sql AND module = :module",
                    array_merge($params, ['module' => 'blog']));
                $DB->delete_records('blog_association', ['contextid' => $module->modcontextid]);
            }
        }

        // Main savepoint reached.
        upgrade_main_savepoint(true, 2018083100.01);
    }

    if ($oldversion < 2018091200.00) {
        if (!file_exists($CFG->dirroot . '/cache/stores/memcache/settings.php')) {
            unset_all_config_for_plugin('cachestore_memcache');
        }

        upgrade_main_savepoint(true, 2018091200.00);
    }

    if ($oldversion < 2018091700.01) {
        // Remove unused setting.
        unset_config('messaginghidereadnotifications');

        // Main savepoint reached.
        upgrade_main_savepoint(true, 2018091700.01);
    }

    // Add idnumber fields to question and question_category tables.
    // This is done in four parts to aid error recovery during upgrade, should that occur.
    if ($oldversion < 2018092100.01) {
        $table = new xmldb_table('question');
        $field = new xmldb_field('idnumber', XMLDB_TYPE_CHAR, '100', null, null, null, null, 'modifiedby');
        if (!$dbman->field_exists($table, $field)) {
            $dbman->add_field($table, $field);
        }
        upgrade_main_savepoint(true, 2018092100.01);
    }

    if ($oldversion < 2018092100.02) {
        $table = new xmldb_table('question');
        $index = new xmldb_index('categoryidnumber', XMLDB_INDEX_UNIQUE, array('category', 'idnumber'));
        if (!$dbman->index_exists($table, $index)) {
            $dbman->add_index($table, $index);
        }
        upgrade_main_savepoint(true, 2018092100.02);
    }

    if ($oldversion < 2018092100.03) {
        $table = new xmldb_table('question_categories');
        $field = new xmldb_field('idnumber', XMLDB_TYPE_CHAR, '100', null, null, null, null, 'sortorder');
        if (!$dbman->field_exists($table, $field)) {
            $dbman->add_field($table, $field);
        }
        upgrade_main_savepoint(true, 2018092100.03);
    }

    if ($oldversion < 2018092100.04) {
        $table = new xmldb_table('question_categories');
        $index = new xmldb_index('contextididnumber', XMLDB_INDEX_UNIQUE, array('contextid', 'idnumber'));
        if (!$dbman->index_exists($table, $index)) {
            $dbman->add_index($table, $index);
        }
        // Main savepoint reached.
        upgrade_main_savepoint(true, 2018092100.04);
    }

    if ($oldversion < 2018092800.00) {
        // Alter the table 'message_contacts'.
        $table = new xmldb_table('message_contacts');

        // Remove index so we can alter the fields.
        $index = new xmldb_index('userid-contactid', XMLDB_INDEX_UNIQUE, ['userid', 'contactid']);
        if ($dbman->index_exists($table, $index)) {
            $dbman->drop_index($table, $index);
        }

        // Remove defaults of '0' from the 'userid' and 'contactid' fields.
        $field = new xmldb_field('userid', XMLDB_TYPE_INTEGER, '10', null, XMLDB_NOTNULL, null, null, 'id');
        $dbman->change_field_default($table, $field);

        $field = new xmldb_field('contactid', XMLDB_TYPE_INTEGER, '10', null, XMLDB_NOTNULL, null, null, 'userid');
        $dbman->change_field_default($table, $field);

        // Add the missing FKs that will now be added to new installs.
        $key = new xmldb_key('userid', XMLDB_KEY_FOREIGN, ['userid'], 'user', ['id']);
        $dbman->add_key($table, $key);

        $key = new xmldb_key('contactid', XMLDB_KEY_FOREIGN, ['contactid'], 'user', ['id']);
        $dbman->add_key($table, $key);

        // Re-add the index.
        if (!$dbman->index_exists($table, $index)) {
            $dbman->add_index($table, $index);
        }

        // Add the field 'timecreated'. Allow null, since existing records won't have an accurate value we can use.
        $field = new xmldb_field('timecreated', XMLDB_TYPE_INTEGER, '10', null, null, null, null, 'blocked');
        if (!$dbman->field_exists($table, $field)) {
            $dbman->add_field($table, $field);
        }

        // Create new 'message_contact_requests' table.
        $table = new xmldb_table('message_contact_requests');
        $table->add_field('id', XMLDB_TYPE_INTEGER, '10', null, XMLDB_NOTNULL, XMLDB_SEQUENCE, null, null);
        $table->add_field('userid', XMLDB_TYPE_INTEGER, '10', null, XMLDB_NOTNULL, null, null, 'id');
        $table->add_field('requesteduserid', XMLDB_TYPE_INTEGER, '10', null, XMLDB_NOTNULL, null, null, 'userid');
        $table->add_field('timecreated', XMLDB_TYPE_INTEGER, '10', null, XMLDB_NOTNULL, null, null, 'requesteduserid');

        $table->add_key('primary', XMLDB_KEY_PRIMARY, ['id'], null, null);
        $table->add_key('userid', XMLDB_KEY_FOREIGN, ['userid'], 'user', ['id']);
        $table->add_key('requesteduserid', XMLDB_KEY_FOREIGN, ['requesteduserid'], 'user', ['id']);

        $table->add_index('userid-requesteduserid', XMLDB_INDEX_UNIQUE, ['userid', 'requesteduserid']);

        if (!$dbman->table_exists($table)) {
            $dbman->create_table($table);
        }

        // Create new 'message_users_blocked' table.
        $table = new xmldb_table('message_users_blocked');
        $table->add_field('id', XMLDB_TYPE_INTEGER, '10', null, XMLDB_NOTNULL, XMLDB_SEQUENCE, null, null);
        $table->add_field('userid', XMLDB_TYPE_INTEGER, '10', null, XMLDB_NOTNULL, null, null, 'id');
        $table->add_field('blockeduserid', XMLDB_TYPE_INTEGER, '10', null, XMLDB_NOTNULL, null, null, 'userid');
        // Allow NULLs in the 'timecreated' field because we will be moving existing data here that has no timestamp.
        $table->add_field('timecreated', XMLDB_TYPE_INTEGER, '10', null, null, null, null, 'blockeduserid');

        $table->add_key('primary', XMLDB_KEY_PRIMARY, ['id'], null, null);
        $table->add_key('userid', XMLDB_KEY_FOREIGN, ['userid'], 'user', ['id']);
        $table->add_key('blockeduserid', XMLDB_KEY_FOREIGN, ['blockeduserid'], 'user', ['id']);

        $table->add_index('userid-blockeduserid', XMLDB_INDEX_UNIQUE, ['userid', 'blockeduserid']);

        if (!$dbman->table_exists($table)) {
            $dbman->create_table($table);
        }

        upgrade_main_savepoint(true, 2018092800.00);
    }

    if ($oldversion < 2018092800.01) {
        // Move all the 'blocked' contacts to the new table 'message_users_blocked'.
        $updatesql = "INSERT INTO {message_users_blocked} (userid, blockeduserid, timecreated)
                           SELECT userid, contactid, null as timecreated
                             FROM {message_contacts}
                            WHERE blocked = :blocked";
        $DB->execute($updatesql, ['blocked' => 1]);

        // Removed the 'blocked' column from 'message_contacts'.
        $table = new xmldb_table('message_contacts');
        $field = new xmldb_field('blocked');
        $dbman->drop_field($table, $field);

        upgrade_main_savepoint(true, 2018092800.01);
    }

    if ($oldversion < 2018092800.02) {
        // Delete any contacts that are not mutual (meaning they both haven't added each other).
        $sql = "SELECT c1.id
                  FROM {message_contacts} c1
             LEFT JOIN {message_contacts} c2
                    ON c1.userid = c2.contactid
                   AND c1.contactid = c2.userid
                 WHERE c2.id IS NULL";
        if ($contacts = $DB->get_records_sql($sql)) {
            list($insql, $inparams) = $DB->get_in_or_equal(array_keys($contacts));
            $DB->delete_records_select('message_contacts', "id $insql", $inparams);
        }

        upgrade_main_savepoint(true, 2018092800.02);
    }

    if ($oldversion < 2018092800.03) {
        // Remove any duplicate rows - from now on adding contacts just requires 1 row.
        // The person who made the contact request (userid) and the person who approved
        // it (contactid). Upgrade the table so that the first person to add the contact
        // was the one who made the request.
        $sql = "SELECT c1.id
                  FROM {message_contacts} c1
            INNER JOIN {message_contacts} c2
                    ON c1.userid = c2.contactid
                   AND c1.contactid = c2.userid
                 WHERE c1.id > c2.id";
        if ($contacts = $DB->get_records_sql($sql)) {
            list($insql, $inparams) = $DB->get_in_or_equal(array_keys($contacts));
            $DB->delete_records_select('message_contacts', "id $insql", $inparams);
        }

        upgrade_main_savepoint(true, 2018092800.03);
    }

    if ($oldversion < 2018101700.01) {
        if (empty($CFG->keepmessagingallusersenabled)) {
            // When it is not set, $CFG->messagingallusers should be disabled by default.
            // When $CFG->messagingallusers = false, the default user preference is MESSAGE_PRIVACY_COURSEMEMBER
            // (contacted by users sharing a course).
            set_config('messagingallusers', false);
        } else {
            // When $CFG->keepmessagingallusersenabled is set to true, $CFG->messagingallusers is set to true.
            set_config('messagingallusers', true);

            // When $CFG->messagingallusers = true, the default user preference is MESSAGE_PRIVACY_SITE
            // (contacted by all users site). So we need to set existing values from 0 (MESSAGE_PRIVACY_COURSEMEMBER)
            // to 2 (MESSAGE_PRIVACY_SITE).
            $DB->set_field(
                'user_preferences',
                'value',
                \core_message\api::MESSAGE_PRIVACY_SITE,
                array('name' => 'message_blocknoncontacts', 'value' => 0)
            );
        }

        // Main savepoint reached.
        upgrade_main_savepoint(true, 2018101700.01);
    }

    if ($oldversion < 2018101800.00) {
        // Define table 'favourite' to be created.
        $table = new xmldb_table('favourite');

        // Adding fields to table favourite.
        $table->add_field('id', XMLDB_TYPE_INTEGER, '10', null, XMLDB_NOTNULL, XMLDB_SEQUENCE, null);
        $table->add_field('component', XMLDB_TYPE_CHAR, '100', null, XMLDB_NOTNULL, null, null);
        $table->add_field('itemtype', XMLDB_TYPE_CHAR, '100', null, XMLDB_NOTNULL, null, null);
        $table->add_field('itemid', XMLDB_TYPE_INTEGER, '10', null, XMLDB_NOTNULL, null, null);
        $table->add_field('contextid', XMLDB_TYPE_INTEGER, '10', null, XMLDB_NOTNULL, null, null);
        $table->add_field('userid', XMLDB_TYPE_INTEGER, '10', null, XMLDB_NOTNULL, null, null);
        $table->add_field('ordering', XMLDB_TYPE_INTEGER, '10', null, null, null, null);
        $table->add_field('timecreated', XMLDB_TYPE_INTEGER, '10', null, XMLDB_NOTNULL, null, null);
        $table->add_field('timemodified', XMLDB_TYPE_INTEGER, '10', null, XMLDB_NOTNULL, null, null);

        // Adding keys to table favourite.
        $table->add_key('primary', XMLDB_KEY_PRIMARY, ['id']);
        $table->add_key('contextid', XMLDB_KEY_FOREIGN, ['contextid'], 'context', ['id']);
        $table->add_key('userid', XMLDB_KEY_FOREIGN, ['userid'], 'user', ['id']);

        // Adding indexes to table favourite.
        $table->add_index('uniqueuserfavouriteitem', XMLDB_INDEX_UNIQUE, ['component', 'itemtype', 'itemid', 'contextid', 'userid']);

        // Conditionally launch create table for favourite.
        if (!$dbman->table_exists($table)) {
            $dbman->create_table($table);
        }

        // Main savepoint reached.
        upgrade_main_savepoint(true, 2018101800.00);
    }

    if ($oldversion < 2018102200.00) {
        // Add field 'type' to 'message_conversations'.
        $table = new xmldb_table('message_conversations');
        $field = new xmldb_field('type', XMLDB_TYPE_INTEGER, '10', null, XMLDB_NOTNULL, null, 1, 'id');
        if (!$dbman->field_exists($table, $field)) {
            $dbman->add_field($table, $field);
        }

        // Add field 'name' to 'message_conversations'.
        $field = new xmldb_field('name', XMLDB_TYPE_CHAR, '255', null, null, null, null, 'type');
        if (!$dbman->field_exists($table, $field)) {
            $dbman->add_field($table, $field);
        }

        // Conditionally launch add index 'type'.
        $index = new xmldb_index('type', XMLDB_INDEX_NOTUNIQUE, ['type']);
        if (!$dbman->index_exists($table, $index)) {
            $dbman->add_index($table, $index);
        }

        // Define table 'message_conversations' to be updated.
        $table = new xmldb_table('message_conversations');

        // Remove the unique 'convhash' index, change to null and add a new non unique index.
        $index = new xmldb_index('convhash', XMLDB_INDEX_UNIQUE, ['convhash']);
        if ($dbman->index_exists($table, $index)) {
            $dbman->drop_index($table, $index);
        }

        $field = new xmldb_field('convhash', XMLDB_TYPE_CHAR, '40', null, null, null, null, 'name');
        $dbman->change_field_notnull($table, $field);

        $index = new xmldb_index('convhash', XMLDB_INDEX_NOTUNIQUE, ['convhash']);
        if (!$dbman->index_exists($table, $index)) {
            $dbman->add_index($table, $index);
        }

        upgrade_main_savepoint(true, 2018102200.00);
    }

    if ($oldversion < 2018102300.02) {
        // Alter 'message_conversations' table to support groups.
        $table = new xmldb_table('message_conversations');
        $field = new xmldb_field('component', XMLDB_TYPE_CHAR, '100', null, null, null, null, 'convhash');
        if (!$dbman->field_exists($table, $field)) {
            $dbman->add_field($table, $field);
        }

        $field = new xmldb_field('itemtype', XMLDB_TYPE_CHAR, '100', null, null, null, null, 'component');
        if (!$dbman->field_exists($table, $field)) {
            $dbman->add_field($table, $field);
        }

        $field = new xmldb_field('itemid', XMLDB_TYPE_INTEGER, '10', null, null, null, null, 'itemtype');
        if (!$dbman->field_exists($table, $field)) {
            $dbman->add_field($table, $field);
        }

        $field = new xmldb_field('contextid', XMLDB_TYPE_INTEGER, '10', null, null, null, null, 'itemid');
        if (!$dbman->field_exists($table, $field)) {
            $dbman->add_field($table, $field);
        }

        $field = new xmldb_field('enabled', XMLDB_TYPE_INTEGER, '1', null, XMLDB_NOTNULL, null, 0, 'contextid');
        if (!$dbman->field_exists($table, $field)) {
            $dbman->add_field($table, $field);
        }

        $field = new xmldb_field('timemodified', XMLDB_TYPE_INTEGER, '10', null, null, null, null, 'enabled');
        if (!$dbman->field_exists($table, $field)) {
            $dbman->add_field($table, $field);
        }

        // Add key.
        $key = new xmldb_key('contextid', XMLDB_KEY_FOREIGN, ['contextid'], 'context', ['id']);
        $dbman->add_key($table, $key);

        // Add index.
        $index = new xmldb_index('component-itemtype-itemid-contextid', XMLDB_INDEX_NOTUNIQUE, ['component', 'itemtype',
            'itemid', 'contextid']);
        if (!$dbman->index_exists($table, $index)) {
            $dbman->add_index($table, $index);
        }

        upgrade_main_savepoint(true, 2018102300.02);
    }

    if ($oldversion < 2018102900.00) {
        // Define field predictionsprocessor to be added to analytics_models.
        $table = new xmldb_table('analytics_models');
        $field = new xmldb_field('predictionsprocessor', XMLDB_TYPE_CHAR, '255', null, null, null, null, 'timesplitting');

        // Conditionally launch add field predictionsprocessor.
        if (!$dbman->field_exists($table, $field)) {
            $dbman->add_field($table, $field);
        }

        // Main savepoint reached.
        upgrade_main_savepoint(true, 2018102900.00);
    }

    if ($oldversion < 2018110500.01) {
        // Define fields to be added to the 'badge' table.
        $tablebadge = new xmldb_table('badge');
        $fieldversion = new xmldb_field('version', XMLDB_TYPE_CHAR, '255', null, null, null, null, 'nextcron');
        $fieldlanguage = new xmldb_field('language', XMLDB_TYPE_CHAR, '255', null, null, null, null, 'version');
        $fieldimageauthorname = new xmldb_field('imageauthorname', XMLDB_TYPE_CHAR, '255', null, null, null, null, 'language');
        $fieldimageauthoremail = new xmldb_field('imageauthoremail', XMLDB_TYPE_CHAR, '255', null, null,
            null, null, 'imageauthorname');
        $fieldimageauthorurl = new xmldb_field('imageauthorurl', XMLDB_TYPE_CHAR, '255', null, null,
            null, null, 'imageauthoremail');
        $fieldimagecaption = new xmldb_field('imagecaption', XMLDB_TYPE_TEXT, null, null, null, null, null, 'imageauthorurl');

        if (!$dbman->field_exists($tablebadge, $fieldversion)) {
            $dbman->add_field($tablebadge, $fieldversion);
        }
        if (!$dbman->field_exists($tablebadge, $fieldlanguage)) {
            $dbman->add_field($tablebadge, $fieldlanguage);
        }
        if (!$dbman->field_exists($tablebadge, $fieldimageauthorname)) {
            $dbman->add_field($tablebadge, $fieldimageauthorname);
        }
        if (!$dbman->field_exists($tablebadge, $fieldimageauthoremail)) {
            $dbman->add_field($tablebadge, $fieldimageauthoremail);
        }
        if (!$dbman->field_exists($tablebadge, $fieldimageauthorurl)) {
            $dbman->add_field($tablebadge, $fieldimageauthorurl);
        }
        if (!$dbman->field_exists($tablebadge, $fieldimagecaption)) {
            $dbman->add_field($tablebadge, $fieldimagecaption);
        }

        // Define table badge_endorsement to be created.
        $table = new xmldb_table('badge_endorsement');

        // Adding fields to table badge_endorsement.
        $table->add_field('id', XMLDB_TYPE_INTEGER, '10', null, XMLDB_NOTNULL, XMLDB_SEQUENCE, null);
        $table->add_field('badgeid', XMLDB_TYPE_INTEGER, '10', null, XMLDB_NOTNULL, null, '0');
        $table->add_field('issuername', XMLDB_TYPE_CHAR, '255', null, XMLDB_NOTNULL, null, null);
        $table->add_field('issuerurl', XMLDB_TYPE_CHAR, '255', null, XMLDB_NOTNULL, null, null);
        $table->add_field('issueremail', XMLDB_TYPE_CHAR, '255', null, XMLDB_NOTNULL, null, null);
        $table->add_field('claimid', XMLDB_TYPE_CHAR, '255', null, null, null, null);
        $table->add_field('claimcomment', XMLDB_TYPE_TEXT, null, null, null, null, null);
        $table->add_field('dateissued', XMLDB_TYPE_INTEGER, '10', null, XMLDB_NOTNULL, null, '0');

        // Adding keys to table badge_endorsement.
        $table->add_key('primary', XMLDB_KEY_PRIMARY, ['id']);
        $table->add_key('endorsementbadge', XMLDB_KEY_FOREIGN, ['badgeid'], 'badge', ['id']);

        // Conditionally launch create table for badge_endorsement.
        if (!$dbman->table_exists($table)) {
            $dbman->create_table($table);
        }

        // Define table badge_related to be created.
        $table = new xmldb_table('badge_related');

        // Adding fields to table badge_related.
        $table->add_field('id', XMLDB_TYPE_INTEGER, '10', null, XMLDB_NOTNULL, XMLDB_SEQUENCE, null);
        $table->add_field('badgeid', XMLDB_TYPE_INTEGER, '10', null, XMLDB_NOTNULL, null, '0');
        $table->add_field('relatedbadgeid', XMLDB_TYPE_INTEGER, '10', null, null, null, null);

        // Adding keys to table badge_related.
        $table->add_key('primary', XMLDB_KEY_PRIMARY, ['id']);
        $table->add_key('badgeid', XMLDB_KEY_FOREIGN, ['badgeid'], 'badge', ['id']);
        $table->add_key('relatedbadgeid', XMLDB_KEY_FOREIGN, ['relatedbadgeid'], 'badge', ['id']);
        $table->add_key('badgeid-relatedbadgeid', XMLDB_KEY_UNIQUE, ['badgeid', 'relatedbadgeid']);

        // Conditionally launch create table for badge_related.
        if (!$dbman->table_exists($table)) {
            $dbman->create_table($table);
        }

        // Define table badge_competencies to be created.
        $table = new xmldb_table('badge_competencies');

        // Adding fields to table badge_competencies.
        $table->add_field('id', XMLDB_TYPE_INTEGER, '10', null, XMLDB_NOTNULL, XMLDB_SEQUENCE, null);
        $table->add_field('badgeid', XMLDB_TYPE_INTEGER, '10', null, XMLDB_NOTNULL, null, '0');
        $table->add_field('targetname', XMLDB_TYPE_CHAR, '255', null, XMLDB_NOTNULL, null, null);
        $table->add_field('targeturl', XMLDB_TYPE_CHAR, '255', null, XMLDB_NOTNULL, null, null);
        $table->add_field('targetdescription', XMLDB_TYPE_TEXT, null, null, null, null, null);
        $table->add_field('targetframework', XMLDB_TYPE_CHAR, '255', null, null, null, null);
        $table->add_field('targetcode', XMLDB_TYPE_CHAR, '255', null, null, null, null);

        // Adding keys to table badge_competencies.
        $table->add_key('primary', XMLDB_KEY_PRIMARY, ['id']);
        $table->add_key('competenciesbadge', XMLDB_KEY_FOREIGN, ['badgeid'], 'badge', ['id']);

        // Conditionally launch create table for badge_competencies.
        if (!$dbman->table_exists($table)) {
            $dbman->create_table($table);
        }

        // Main savepoint reached.
        upgrade_main_savepoint(true, 2018110500.01);
    }

    if ($oldversion < 2018110700.01) {
        // This config setting added and then removed.
        unset_config('showcourseimages', 'moodlecourse');

        // Main savepoint reached.
        upgrade_main_savepoint(true, 2018110700.01);
    }

    if ($oldversion < 2018111301.00) {
        // Define field locked to be added to context.
        $table = new xmldb_table('context');
        $field = new xmldb_field('locked', XMLDB_TYPE_INTEGER, '2', null, XMLDB_NOTNULL, null, '0', 'depth');

        // Conditionally launch add field locked.
        if (!$dbman->field_exists($table, $field)) {
            $dbman->add_field($table, $field);
        }

        // Define field locked to be added to context_temp.
        $table = new xmldb_table('context_temp');
        $field = new xmldb_field('locked', XMLDB_TYPE_INTEGER, '2', null, XMLDB_NOTNULL, null, '0', 'depth');

        // Conditionally launch add field locked.
        if (!$dbman->field_exists($table, $field)) {
            $dbman->add_field($table, $field);
        }

        // Note: This change also requires a bump in is_major_upgrade_required.
        upgrade_main_savepoint(true, 2018111301.00);
    }

    if ($oldversion < 2018111900.00) {
        // Update favourited courses, so they are saved in the particular course context instead of the system.
        $favouritedcourses = $DB->get_records('favourite', ['component' => 'core_course', 'itemtype' => 'courses']);

        foreach ($favouritedcourses as $fc) {
            $coursecontext = \context_course::instance($fc->itemid);
            $fc->contextid = $coursecontext->id;
            $DB->update_record('favourite', $fc);
        }

        upgrade_main_savepoint(true, 2018111900.00);
    }

    if ($oldversion < 2018111900.01) {
        // Define table oauth2_access_token to be created.
        $table = new xmldb_table('oauth2_access_token');

        // Adding fields to table oauth2_access_token.
        $table->add_field('id', XMLDB_TYPE_INTEGER, '10', null, XMLDB_NOTNULL, XMLDB_SEQUENCE, null);
        $table->add_field('timecreated', XMLDB_TYPE_INTEGER, '10', null, XMLDB_NOTNULL, null, null);
        $table->add_field('timemodified', XMLDB_TYPE_INTEGER, '10', null, XMLDB_NOTNULL, null, null);
        $table->add_field('usermodified', XMLDB_TYPE_INTEGER, '10', null, XMLDB_NOTNULL, null, null);
        $table->add_field('issuerid', XMLDB_TYPE_INTEGER, '10', null, XMLDB_NOTNULL, null, null);
        $table->add_field('token', XMLDB_TYPE_TEXT, null, null, XMLDB_NOTNULL, null, null);
        $table->add_field('expires', XMLDB_TYPE_INTEGER, '10', null, XMLDB_NOTNULL, null, null);
        $table->add_field('scope', XMLDB_TYPE_TEXT, null, null, XMLDB_NOTNULL, null, null);

        // Adding keys to table oauth2_access_token.
        $table->add_key('primary', XMLDB_KEY_PRIMARY, ['id']);
        $table->add_key('issueridkey', XMLDB_KEY_FOREIGN_UNIQUE, ['issuerid'], 'oauth2_issuer', ['id']);

        // Conditionally launch create table for oauth2_access_token.
        if (!$dbman->table_exists($table)) {
            $dbman->create_table($table);
        }

        // Main savepoint reached.
        upgrade_main_savepoint(true, 2018111900.01);
    }

    if ($oldversion < 2018112000.00) {
        // Update favourited conversations, so they are saved in the proper context instead of the system.
        $sql = "SELECT f.*, mc.contextid as conversationctx
                  FROM {favourite} f
                  JOIN {message_conversations} mc
                    ON mc.id = f.itemid";
        $favouritedconversations = $DB->get_records_sql($sql);
        foreach ($favouritedconversations as $fc) {
            if (empty($fc->conversationctx)) {
                $conversationidctx = \context_user::instance($fc->userid)->id;
            } else {
                $conversationidctx = $fc->conversationctx;
            }

            $DB->set_field('favourite', 'contextid', $conversationidctx, ['id' => $fc->id]);
        }

        upgrade_main_savepoint(true, 2018112000.00);
    }

    // Automatically generated Moodle v3.6.0 release upgrade line.
    // Put any upgrade step following this.

    if ($oldversion < 2018120300.01) {
        // Update the FB logo URL.
        $oldurl = 'https://facebookbrand.com/wp-content/themes/fb-branding/prj-fb-branding/assets/images/fb-art.png';
        $newurl = 'https://facebookbrand.com/wp-content/uploads/2016/05/flogo_rgb_hex-brc-site-250.png';

        $updatesql = "UPDATE {oauth2_issuer}
                         SET image = :newimage
                       WHERE " . $DB->sql_compare_text('image', 100). " = :oldimage";
        $params = [
            'newimage' => $newurl,
            'oldimage' => $oldurl
        ];
        $DB->execute($updatesql, $params);

        upgrade_main_savepoint(true, 2018120300.01);
    }

    if ($oldversion < 2018120300.02) {
        // Set all individual conversations to enabled.
        $updatesql = "UPDATE {message_conversations}
                         SET enabled = :enabled
                       WHERE type = :type";
        $DB->execute($updatesql, ['enabled' => 1, 'type' => 1]);

        upgrade_main_savepoint(true, 2018120300.02);
    }

    if ($oldversion < 2018120301.02) {
        upgrade_delete_orphaned_file_records();
        upgrade_main_savepoint(true, 2018120301.02);
    }

    if ($oldversion < 2019011500.00) {
        // Define table task_log to be created.
        $table = new xmldb_table('task_log');

        // Adding fields to table task_log.
        $table->add_field('id', XMLDB_TYPE_INTEGER, '10', null, XMLDB_NOTNULL, XMLDB_SEQUENCE, null);
        $table->add_field('type', XMLDB_TYPE_INTEGER, '4', null, XMLDB_NOTNULL, null, null);
        $table->add_field('component', XMLDB_TYPE_CHAR, '255', null, XMLDB_NOTNULL, null, null);
        $table->add_field('classname', XMLDB_TYPE_CHAR, '255', null, XMLDB_NOTNULL, null, null);
        $table->add_field('userid', XMLDB_TYPE_INTEGER, '10', null, XMLDB_NOTNULL, null, null);
        $table->add_field('timestart', XMLDB_TYPE_NUMBER, '20, 10', null, XMLDB_NOTNULL, null, null);
        $table->add_field('timeend', XMLDB_TYPE_NUMBER, '20, 10', null, XMLDB_NOTNULL, null, null);
        $table->add_field('dbreads', XMLDB_TYPE_INTEGER, '10', null, XMLDB_NOTNULL, null, null);
        $table->add_field('dbwrites', XMLDB_TYPE_INTEGER, '10', null, XMLDB_NOTNULL, null, null);
        $table->add_field('result', XMLDB_TYPE_INTEGER, '2', null, XMLDB_NOTNULL, null, null);

        // Adding keys to table task_log.
        $table->add_key('primary', XMLDB_KEY_PRIMARY, ['id']);

        // Adding indexes to table task_log.
        $table->add_index('classname', XMLDB_INDEX_NOTUNIQUE, ['classname']);
        $table->add_index('timestart', XMLDB_INDEX_NOTUNIQUE, ['timestart']);

        // Conditionally launch create table for task_log.
        if (!$dbman->table_exists($table)) {
            $dbman->create_table($table);
        }

        // Main savepoint reached.
        upgrade_main_savepoint(true, 2019011500.00);
    }

    if ($oldversion < 2019011501.00) {
        // Define field output to be added to task_log.
        $table = new xmldb_table('task_log');
        $field = new xmldb_field('output', XMLDB_TYPE_TEXT, null, null, XMLDB_NOTNULL, null, null, 'result');

        // Conditionally launch add field output.
        if (!$dbman->field_exists($table, $field)) {
            $dbman->add_field($table, $field);
        }

        // Main savepoint reached.
        upgrade_main_savepoint(true, 2019011501.00);
    }

    if ($oldversion < 2019011801.00) {

        // Define table customfield_category to be created.
        $table = new xmldb_table('customfield_category');

        // Adding fields to table customfield_category.
        $table->add_field('id', XMLDB_TYPE_INTEGER, '10', null, XMLDB_NOTNULL, XMLDB_SEQUENCE, null);
        $table->add_field('name', XMLDB_TYPE_CHAR, '400', null, XMLDB_NOTNULL, null, null);
        $table->add_field('description', XMLDB_TYPE_TEXT, null, null, null, null, null);
        $table->add_field('descriptionformat', XMLDB_TYPE_INTEGER, '10', null, null, null, null);
        $table->add_field('sortorder', XMLDB_TYPE_INTEGER, '10', null, null, null, null);
        $table->add_field('timecreated', XMLDB_TYPE_INTEGER, '10', null, XMLDB_NOTNULL, null, null);
        $table->add_field('timemodified', XMLDB_TYPE_INTEGER, '10', null, XMLDB_NOTNULL, null, null);
        $table->add_field('component', XMLDB_TYPE_CHAR, '100', null, XMLDB_NOTNULL, null, null);
        $table->add_field('area', XMLDB_TYPE_CHAR, '100', null, XMLDB_NOTNULL, null, null);
        $table->add_field('itemid', XMLDB_TYPE_INTEGER, '10', null, XMLDB_NOTNULL, null, '0');
        $table->add_field('contextid', XMLDB_TYPE_INTEGER, '10', null, null, null, null);

        // Adding keys to table customfield_category.
        $table->add_key('primary', XMLDB_KEY_PRIMARY, ['id']);
        $table->add_key('contextid', XMLDB_KEY_FOREIGN, ['contextid'], 'context', ['id']);

        // Adding indexes to table customfield_category.
        $table->add_index('component_area_itemid', XMLDB_INDEX_NOTUNIQUE, ['component', 'area', 'itemid', 'sortorder']);

        // Conditionally launch create table for customfield_category.
        if (!$dbman->table_exists($table)) {
            $dbman->create_table($table);
        }

        // Define table customfield_field to be created.
        $table = new xmldb_table('customfield_field');

        // Adding fields to table customfield_field.
        $table->add_field('id', XMLDB_TYPE_INTEGER, '10', null, XMLDB_NOTNULL, XMLDB_SEQUENCE, null);
        $table->add_field('shortname', XMLDB_TYPE_CHAR, '100', null, XMLDB_NOTNULL, null, null);
        $table->add_field('name', XMLDB_TYPE_CHAR, '400', null, XMLDB_NOTNULL, null, null);
        $table->add_field('type', XMLDB_TYPE_CHAR, '100', null, XMLDB_NOTNULL, null, null);
        $table->add_field('description', XMLDB_TYPE_TEXT, null, null, null, null, null);
        $table->add_field('descriptionformat', XMLDB_TYPE_INTEGER, '10', null, null, null, null);
        $table->add_field('sortorder', XMLDB_TYPE_INTEGER, '10', null, null, null, null);
        $table->add_field('categoryid', XMLDB_TYPE_INTEGER, '10', null, null, null, null);
        $table->add_field('configdata', XMLDB_TYPE_TEXT, null, null, null, null, null);
        $table->add_field('timecreated', XMLDB_TYPE_INTEGER, '10', null, XMLDB_NOTNULL, null, null);
        $table->add_field('timemodified', XMLDB_TYPE_INTEGER, '10', null, XMLDB_NOTNULL, null, null);

        // Adding keys to table customfield_field.
        $table->add_key('primary', XMLDB_KEY_PRIMARY, ['id']);
        $table->add_key('categoryid', XMLDB_KEY_FOREIGN, ['categoryid'], 'customfield_category', ['id']);

        // Adding indexes to table customfield_field.
        $table->add_index('categoryid_sortorder', XMLDB_INDEX_NOTUNIQUE, ['categoryid', 'sortorder']);

        // Conditionally launch create table for customfield_field.
        if (!$dbman->table_exists($table)) {
            $dbman->create_table($table);
        }

        // Define table customfield_data to be created.
        $table = new xmldb_table('customfield_data');

        // Adding fields to table customfield_data.
        $table->add_field('id', XMLDB_TYPE_INTEGER, '10', null, XMLDB_NOTNULL, XMLDB_SEQUENCE, null);
        $table->add_field('fieldid', XMLDB_TYPE_INTEGER, '10', null, XMLDB_NOTNULL, null, null);
        $table->add_field('instanceid', XMLDB_TYPE_INTEGER, '10', null, XMLDB_NOTNULL, null, null);
        $table->add_field('intvalue', XMLDB_TYPE_INTEGER, '10', null, null, null, null);
        $table->add_field('decvalue', XMLDB_TYPE_NUMBER, '10, 5', null, null, null, null);
        $table->add_field('shortcharvalue', XMLDB_TYPE_CHAR, '255', null, null, null, null);
        $table->add_field('charvalue', XMLDB_TYPE_CHAR, '1333', null, null, null, null);
        $table->add_field('value', XMLDB_TYPE_TEXT, null, null, XMLDB_NOTNULL, null, null);
        $table->add_field('valueformat', XMLDB_TYPE_INTEGER, '10', null, XMLDB_NOTNULL, null, null);
        $table->add_field('timecreated', XMLDB_TYPE_INTEGER, '10', null, XMLDB_NOTNULL, null, null);
        $table->add_field('timemodified', XMLDB_TYPE_INTEGER, '10', null, XMLDB_NOTNULL, null, null);
        $table->add_field('contextid', XMLDB_TYPE_INTEGER, '10', null, null, null, null);

        // Adding keys to table customfield_data.
        $table->add_key('primary', XMLDB_KEY_PRIMARY, ['id']);
        $table->add_key('fieldid', XMLDB_KEY_FOREIGN, ['fieldid'], 'customfield_field', ['id']);
        $table->add_key('contextid', XMLDB_KEY_FOREIGN, ['contextid'], 'context', ['id']);

        // Adding indexes to table customfield_data.
        $table->add_index('instanceid-fieldid', XMLDB_INDEX_UNIQUE, ['instanceid', 'fieldid']);
        $table->add_index('fieldid-intvalue', XMLDB_INDEX_NOTUNIQUE, ['fieldid', 'intvalue']);
        $table->add_index('fieldid-shortcharvalue', XMLDB_INDEX_NOTUNIQUE, ['fieldid', 'shortcharvalue']);
        $table->add_index('fieldid-decvalue', XMLDB_INDEX_NOTUNIQUE, ['fieldid', 'decvalue']);

        // Conditionally launch create table for customfield_data.
        if (!$dbman->table_exists($table)) {
            $dbman->create_table($table);
        }

        upgrade_main_savepoint(true, 2019011801.00);
    }

    if ($oldversion < 2019011801.01) {

        // Delete all files that have been used in sections, which are already deleted.
        $sql = "SELECT DISTINCT f.itemid as sectionid, f.contextid
                  FROM {files} f
             LEFT JOIN {course_sections} s ON f.itemid = s.id
                 WHERE f.component = :component AND f.filearea = :filearea AND s.id IS NULL ";

        $params = [
            'component' => 'course',
            'filearea' => 'section'
        ];

        $stalefiles = $DB->get_recordset_sql($sql, $params);

        $fs = get_file_storage();
        foreach ($stalefiles as $stalefile) {
            $fs->delete_area_files($stalefile->contextid, 'course', 'section', $stalefile->sectionid);
        }
        $stalefiles->close();

        upgrade_main_savepoint(true, 2019011801.01);
    }

    if ($oldversion < 2019011801.02) {
        // Add index 'useridfrom' to the table 'notifications'.
        $table = new xmldb_table('notifications');
        $index = new xmldb_index('useridfrom', XMLDB_INDEX_NOTUNIQUE, ['useridfrom']);

        if (!$dbman->index_exists($table, $index)) {
            $dbman->add_index($table, $index);
        }

        upgrade_main_savepoint(true, 2019011801.02);
    }

    if ($oldversion < 2019011801.03) {
        // Remove duplicate entries from group memberships.
        // Find records with multiple userid/groupid combinations and find the highest ID.
        // Later we will remove all those entries.
        $sql = "
            SELECT MIN(id) as minid, userid, groupid
            FROM {groups_members}
            GROUP BY userid, groupid
            HAVING COUNT(id) > 1";
        if ($duplicatedrows = $DB->get_recordset_sql($sql)) {
            foreach ($duplicatedrows as $row) {
                $DB->delete_records_select('groups_members',
                    'userid = :userid AND groupid = :groupid AND id <> :minid', (array)$row);
            }
        }
        $duplicatedrows->close();

        // Define key useridgroupid (unique) to be added to group_members.
        $table = new xmldb_table('groups_members');
        $key = new xmldb_key('useridgroupid', XMLDB_KEY_UNIQUE, array('userid', 'groupid'));
        // Launch add key useridgroupid.
        $dbman->add_key($table, $key);

        // Main savepoint reached.
        upgrade_main_savepoint(true, 2019011801.03);
    }

    if ($oldversion < 2019021500.01) {
        $insights = $DB->get_record('message_providers', ['component' => 'moodle', 'name' => 'insights']);
        if (!empty($insights)) {
            $insights->capability = null;
            $DB->update_record('message_providers', $insights);
        }
        upgrade_main_savepoint(true, 2019021500.01);
    }

    if ($oldversion < 2019021500.02) {
        // Default 'off' for existing sites as this is the behaviour they had earlier.
        set_config('messagingdefaultpressenter', false);

        // Main savepoint reached.
        upgrade_main_savepoint(true, 2019021500.02);
    }

    if ($oldversion < 2019030100.01) {
        // Create adhoc task to delete renamed My Course search area (ID core_course-mycourse).
        $record = new \stdClass();
        $record->classname = '\core\task\clean_up_deleted_search_area_task';
        $record->component = 'core';

        // Next run time based from nextruntime computation in \core\task\manager::queue_adhoc_task().
        $nextruntime = time() - 1;
        $record->nextruntime = $nextruntime;
        $record->customdata = json_encode('core_course-mycourse');

        $DB->insert_record('task_adhoc', $record);

        // Main savepoint reached.
        upgrade_main_savepoint(true, 2019030100.01);
    }

    if ($oldversion < 2019030700.01) {

<<<<<<< HEAD
        // Define field evaluationmode to be added to analytics_models_log.
        $table = new xmldb_table('analytics_models_log');
        $field = new xmldb_field('evaluationmode', XMLDB_TYPE_CHAR, '50', null, null, null,
            null, 'version');

        // Conditionally launch add field evaluationmode.
        if (!$dbman->field_exists($table, $field)) {
            $dbman->add_field($table, $field);

            $updatesql = "UPDATE {analytics_models_log}
                             SET evaluationmode = 'configuration'";
            $DB->execute($updatesql, []);

            // Changing nullability of field evaluationmode on table block_instances to not null.
            $field = new xmldb_field('evaluationmode', XMLDB_TYPE_CHAR, '50', null, XMLDB_NOTNULL,
                null, null, 'version');

            // Launch change of nullability for field evaluationmode.
            $dbman->change_field_notnull($table, $field);
        }

        // Main savepoint reached.
        upgrade_main_savepoint(true, 2019030700.01);
    }

    if ($oldversion < 2019030800.00) {
        // Define table 'message_conversation_actions' to be created.
        // Note - I would have preferred 'message_conversation_user_actions' but due to Oracle we can't. Boo.
        $table = new xmldb_table('message_conversation_actions');

        // Adding fields to table 'message_conversation_actions'.
        $table->add_field('id', XMLDB_TYPE_INTEGER, '10', null, XMLDB_NOTNULL, XMLDB_SEQUENCE, null);
        $table->add_field('userid', XMLDB_TYPE_INTEGER, '10', null, XMLDB_NOTNULL, null, null);
        $table->add_field('conversationid', XMLDB_TYPE_INTEGER, '10', null, XMLDB_NOTNULL, null, null);
        $table->add_field('action', XMLDB_TYPE_INTEGER, '10', null, XMLDB_NOTNULL, null, null);
        $table->add_field('timecreated', XMLDB_TYPE_INTEGER, '10', null, XMLDB_NOTNULL, null, null);

        // Adding keys to table 'message_conversation_actions'.
        $table->add_key('primary', XMLDB_KEY_PRIMARY, ['id']);
        $table->add_key('userid', XMLDB_KEY_FOREIGN, ['userid'], 'user', ['id']);
        $table->add_key('conversationid', XMLDB_KEY_FOREIGN, ['conversationid'], 'message_conversations', ['id']);

        // Conditionally launch create table for 'message_conversation_actions'.
        if (!$dbman->table_exists($table)) {
            $dbman->create_table($table);
        }

        // Main savepoint reached.
        upgrade_main_savepoint(true, 2019030800.00);
    }

    if ($oldversion < 2019030800.02) {
        // Remove any conversations and their members associated with non-existent groups.
        $sql = "SELECT mc.id
                  FROM {message_conversations} mc
             LEFT JOIN {groups} g
                    ON mc.itemid = g.id
                 WHERE mc.component = :component
                   AND mc.itemtype = :itemtype
                   AND g.id is NULL";
        $conversations = $DB->get_records_sql($sql, ['component' => 'core_group', 'itemtype' => 'groups']);

        if ($conversations) {
            $conversationids = array_keys($conversations);

            $DB->delete_records_list('message_conversations', 'id', $conversationids);
            $DB->delete_records_list('message_conversation_members', 'conversationid', $conversationids);
            $DB->delete_records_list('message_conversation_actions', 'conversationid', $conversationids);

            // Now, go through each conversation and delete any messages and related message actions.
            foreach ($conversationids as $conversationid) {
                if ($messages = $DB->get_records('messages', ['conversationid' => $conversationid])) {
                    $messageids = array_keys($messages);

                    // Delete the actions.
                    list($insql, $inparams) = $DB->get_in_or_equal($messageids);
                    $DB->delete_records_select('message_user_actions', "messageid $insql", $inparams);

                    // Delete the messages.
                    $DB->delete_records('messages', ['conversationid' => $conversationid]);
                }
=======
        // Add missing indicators to course_dropout.
        $params = [
            'target' => '\core\analytics\target\course_dropout',
            'trained' => 0,
            'enabled' => 0,
        ];
        $models = $DB->get_records('analytics_models', $params);
        foreach ($models as $model) {
            $indicators = json_decode($model->indicators);

            $potentiallymissingindicators = [
                '\core_course\analytics\indicator\completion_enabled',
                '\core_course\analytics\indicator\potential_cognitive_depth',
                '\core_course\analytics\indicator\potential_social_breadth',
                '\core\analytics\indicator\any_access_after_end',
                '\core\analytics\indicator\any_access_before_start',
                '\core\analytics\indicator\any_write_action_in_course',
                '\core\analytics\indicator\read_actions'
            ];

            $missing = false;
            foreach ($potentiallymissingindicators as $potentiallymissingindicator) {
                if (!in_array($potentiallymissingindicator, $indicators)) {
                    // Add the missing indicator to sites upgraded before 2017072000.02.
                    $indicators[] = $potentiallymissingindicator;
                    $missing = true;
                }
            }

            if ($missing) {
                $model->indicators = json_encode($indicators);
                $model->version = time();
                $model->timemodified = time();
                $DB->update_record('analytics_models', $model);
            }
        }

        // Add missing indicators to no_teaching.
        $params = [
            'target' => '\core\analytics\target\no_teaching',
        ];
        $models = $DB->get_records('analytics_models', $params);
        foreach ($models as $model) {
            $indicators = json_decode($model->indicators);
            if (!in_array('\core_course\analytics\indicator\no_student', $indicators)) {
                // Add the missing indicator to sites upgraded before 2017072000.02.

                $indicators[] = '\core_course\analytics\indicator\no_student';

                $model->indicators = json_encode($indicators);
                $model->version = time();
                $model->timemodified = time();
                $DB->update_record('analytics_models', $model);
>>>>>>> 9b3580f4
            }
        }

        // Main savepoint reached.
<<<<<<< HEAD
        upgrade_main_savepoint(true, 2019030800.02);
=======
        upgrade_main_savepoint(true, 2019030700.01);
>>>>>>> 9b3580f4
    }

    return true;
}<|MERGE_RESOLUTION|>--- conflicted
+++ resolved
@@ -2755,7 +2755,6 @@
 
     if ($oldversion < 2019030700.01) {
 
-<<<<<<< HEAD
         // Define field evaluationmode to be added to analytics_models_log.
         $table = new xmldb_table('analytics_models_log');
         $field = new xmldb_field('evaluationmode', XMLDB_TYPE_CHAR, '50', null, null, null,
@@ -2837,7 +2836,15 @@
                     // Delete the messages.
                     $DB->delete_records('messages', ['conversationid' => $conversationid]);
                 }
-=======
+            }
+        }
+
+        // Main savepoint reached.
+        upgrade_main_savepoint(true, 2019030800.02);
+    }
+
+    if ($oldversion < 2019030800.03) {
+
         // Add missing indicators to course_dropout.
         $params = [
             'target' => '\core\analytics\target\course_dropout',
@@ -2891,16 +2898,11 @@
                 $model->version = time();
                 $model->timemodified = time();
                 $DB->update_record('analytics_models', $model);
->>>>>>> 9b3580f4
             }
         }
 
         // Main savepoint reached.
-<<<<<<< HEAD
-        upgrade_main_savepoint(true, 2019030800.02);
-=======
-        upgrade_main_savepoint(true, 2019030700.01);
->>>>>>> 9b3580f4
+        upgrade_main_savepoint(true, 2019030800.03);
     }
 
     return true;
