--- conflicted
+++ resolved
@@ -2316,8 +2316,8 @@
         $gradingoptionsdata->filter = $filter;
         $gradingoptionsform->set_data($gradingoptionsdata);
 
-        $actionformtext = $this->output->render($gradingactions);
-        $o .= $this->output->render(new assign_header($this->get_instance(),
+        $actionformtext = $this->get_output()->render($gradingactions);
+        $o .= $this->get_output()->render(new assign_header($this->get_instance(),
                                                       $this->get_context(), false, $this->get_course_module()->id, get_string('grading', 'assign'), $actionformtext));
         $o .= groups_print_activity_menu($this->get_course_module(), $CFG->wwwroot . '/mod/assign/view.php?id=' . $this->get_course_module()->id.'&action=grading', true);
 
@@ -2328,15 +2328,6 @@
             $o .= plagiarism_update_status($this->get_course(), $this->get_course_module());
         }
 
-<<<<<<< HEAD
-=======
-        $actionformtext = $this->get_output()->render($gradingactions);
-        $o .= $this->get_output()->render(new assign_header($this->get_instance(),
-                                                      $this->get_context(), false, $this->get_course_module()->id, get_string('grading', 'assign'), $actionformtext));
-        $o .= groups_print_activity_menu($this->get_course_module(), $CFG->wwwroot . '/mod/assign/view.php?id=' . $this->get_course_module()->id.'&action=grading', true);
-
-
->>>>>>> 2cffef9f
         // load and print the table of submissions
         if ($showquickgrading && $quickgrading) {
             $table = $this->get_output()->render(new assign_grading_table($this, $perpage, $filter, 0, true));
