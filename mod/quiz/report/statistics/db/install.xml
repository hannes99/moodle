<?xml version="1.0" encoding="UTF-8" ?>
<XMLDB PATH="mod/quiz/report/statistics/db" VERSION="20081118" COMMENT="XMLDB file for Moodle mod/quiz/report/statistics"
    xmlns:xsi="http://www.w3.org/2001/XMLSchema-instance"
    xsi:noNamespaceSchemaLocation="../../../../../lib/xmldb/xmldb.xsd"
>
  <TABLES>
    <TABLE NAME="quiz_statistics" COMMENT="table to cache results from analysis done in statistics report for quizzes." NEXT="quiz_question_statistics">
      <FIELDS>
        <FIELD NAME="id" TYPE="int" LENGTH="10" NOTNULL="true" UNSIGNED="true" SEQUENCE="true" NEXT="quizid"/>
        <FIELD NAME="quizid" TYPE="int" LENGTH="10" NOTNULL="true" UNSIGNED="true" SEQUENCE="false" PREVIOUS="id" NEXT="groupid"/>
        <FIELD NAME="groupid" TYPE="int" LENGTH="10" NOTNULL="true" UNSIGNED="true" SEQUENCE="false" PREVIOUS="quizid" NEXT="allattempts"/>
        <FIELD NAME="allattempts" TYPE="int" LENGTH="4" NOTNULL="true" UNSIGNED="true" SEQUENCE="false" COMMENT="bool used to indicate whether these stats are for all attempts or just for the first." PREVIOUS="groupid" NEXT="timemodified"/>
        <FIELD NAME="timemodified" TYPE="int" LENGTH="10" NOTNULL="true" UNSIGNED="true" SEQUENCE="false" PREVIOUS="allattempts" NEXT="firstattemptscount"/>
        <FIELD NAME="firstattemptscount" TYPE="int" LENGTH="10" NOTNULL="true" UNSIGNED="true" SEQUENCE="false" PREVIOUS="timemodified" NEXT="allattemptscount"/>
        <FIELD NAME="allattemptscount" TYPE="int" LENGTH="10" NOTNULL="true" UNSIGNED="true" SEQUENCE="false" PREVIOUS="firstattemptscount" NEXT="firstattemptsavg"/>
        <FIELD NAME="firstattemptsavg" TYPE="number" LENGTH="15" NOTNULL="false" UNSIGNED="false" SEQUENCE="false" DECIMALS="5" PREVIOUS="allattemptscount" NEXT="allattemptsavg"/>
        <FIELD NAME="allattemptsavg" TYPE="number" LENGTH="15" NOTNULL="false" UNSIGNED="false" SEQUENCE="false" DECIMALS="5" PREVIOUS="firstattemptsavg" NEXT="median"/>
        <FIELD NAME="median" TYPE="number" LENGTH="15" NOTNULL="false" UNSIGNED="false" SEQUENCE="false" DECIMALS="5" PREVIOUS="allattemptsavg" NEXT="standarddeviation"/>
        <FIELD NAME="standarddeviation" TYPE="number" LENGTH="15" NOTNULL="false" UNSIGNED="false" SEQUENCE="false" DECIMALS="5" PREVIOUS="median" NEXT="skewness"/>
        <FIELD NAME="skewness" TYPE="number" LENGTH="15" NOTNULL="false" UNSIGNED="false" SEQUENCE="false" DECIMALS="10" PREVIOUS="standarddeviation" NEXT="kurtosis"/>
        <FIELD NAME="kurtosis" TYPE="number" LENGTH="15" NOTNULL="false" UNSIGNED="false" SEQUENCE="false" DECIMALS="5" PREVIOUS="skewness" NEXT="cic"/>
        <FIELD NAME="cic" TYPE="number" LENGTH="15" NOTNULL="false" UNSIGNED="false" SEQUENCE="false" DECIMALS="10" PREVIOUS="kurtosis" NEXT="errorratio"/>
        <FIELD NAME="errorratio" TYPE="number" LENGTH="15" NOTNULL="false" UNSIGNED="false" SEQUENCE="false" DECIMALS="10" PREVIOUS="cic" NEXT="standarderror"/>
        <FIELD NAME="standarderror" TYPE="number" LENGTH="15" NOTNULL="false" UNSIGNED="false" SEQUENCE="false" DECIMALS="10" PREVIOUS="errorratio"/>
      </FIELDS>
      <KEYS>
        <KEY NAME="primary" TYPE="primary" FIELDS="id"/>
      </KEYS>
    </TABLE>
    <TABLE NAME="quiz_question_statistics" COMMENT="Default comment for the table, please edit me" PREVIOUS="quiz_statistics" NEXT="quiz_question_response_stats">
      <FIELDS>
        <FIELD NAME="id" TYPE="int" LENGTH="10" NOTNULL="true" UNSIGNED="true" SEQUENCE="true" NEXT="quizstatisticsid"/>
        <FIELD NAME="quizstatisticsid" TYPE="int" LENGTH="10" NOTNULL="true" UNSIGNED="true" SEQUENCE="false" PREVIOUS="id" NEXT="questionid"/>
        <FIELD NAME="questionid" TYPE="int" LENGTH="10" NOTNULL="true" UNSIGNED="true" SEQUENCE="false" PREVIOUS="quizstatisticsid" NEXT="slot"/>
        <FIELD NAME="slot" TYPE="int" LENGTH="10" NOTNULL="false" UNSIGNED="true" SEQUENCE="false" COMMENT="The position in the quiz where this question appears" PREVIOUS="questionid" NEXT="subquestion"/>
        <FIELD NAME="subquestion" TYPE="int" LENGTH="4" NOTNULL="true" UNSIGNED="true" SEQUENCE="false" PREVIOUS="slot" NEXT="s"/>
        <FIELD NAME="s" TYPE="int" LENGTH="10" NOTNULL="true" UNSIGNED="true" DEFAULT="0" SEQUENCE="false" PREVIOUS="subquestion" NEXT="effectiveweight"/>
        <FIELD NAME="effectiveweight" TYPE="number" LENGTH="15" NOTNULL="false" UNSIGNED="false" SEQUENCE="false" DECIMALS="5" PREVIOUS="s" NEXT="negcovar"/>
        <FIELD NAME="negcovar" TYPE="int" LENGTH="2" NOTNULL="true" UNSIGNED="true" DEFAULT="0" SEQUENCE="false" PREVIOUS="effectiveweight" NEXT="discriminationindex"/>
        <FIELD NAME="discriminationindex" TYPE="number" LENGTH="15" NOTNULL="false" UNSIGNED="false" SEQUENCE="false" DECIMALS="5" PREVIOUS="negcovar" NEXT="discriminativeefficiency"/>
        <FIELD NAME="discriminativeefficiency" TYPE="number" LENGTH="15" NOTNULL="false" UNSIGNED="false" SEQUENCE="false" DECIMALS="5" PREVIOUS="discriminationindex" NEXT="sd"/>
<<<<<<< HEAD
        <FIELD NAME="sd" TYPE="number" LENGTH="15" NOTNULL="false" UNSIGNED="true" SEQUENCE="false" DECIMALS="10" PREVIOUS="discriminativeefficiency" NEXT="facility"/>
        <FIELD NAME="facility" TYPE="number" LENGTH="15" NOTNULL="false" UNSIGNED="true" SEQUENCE="false" DECIMALS="10" PREVIOUS="sd" NEXT="subquestions"/>
        <FIELD NAME="subquestions" TYPE="text" LENGTH="medium" NOTNULL="false" SEQUENCE="false" PREVIOUS="facility" NEXT="maxmark"/>
        <FIELD NAME="maxmark" TYPE="number" LENGTH="12" NOTNULL="false" UNSIGNED="true" SEQUENCE="false" DECIMALS="7" PREVIOUS="subquestions" NEXT="positions"/>
        <FIELD NAME="positions" TYPE="text" LENGTH="medium" NOTNULL="false" SEQUENCE="false" COMMENT="positions in which this item appears. Only used for random questions." PREVIOUS="maxmark" NEXT="randomguessscore"/>
        <FIELD NAME="randomguessscore" TYPE="number" LENGTH="12" NOTNULL="false" UNSIGNED="false" SEQUENCE="false" DECIMALS="7" COMMENT="An estimate of the score a student would get by guessing randomly." PREVIOUS="positions"/>
=======
        <FIELD NAME="sd" TYPE="number" LENGTH="15" NOTNULL="false" UNSIGNED="false" SEQUENCE="false" DECIMALS="10" PREVIOUS="discriminativeefficiency" NEXT="facility"/>
        <FIELD NAME="facility" TYPE="number" LENGTH="15" NOTNULL="false" UNSIGNED="false" SEQUENCE="false" DECIMALS="10" PREVIOUS="sd" NEXT="subquestions"/>
        <FIELD NAME="subquestions" TYPE="text" LENGTH="medium" NOTNULL="false" SEQUENCE="false" PREVIOUS="facility" NEXT="maxgrade"/>
        <FIELD NAME="maxgrade" TYPE="number" LENGTH="12" NOTNULL="false" UNSIGNED="false" SEQUENCE="false" DECIMALS="7" PREVIOUS="subquestions" NEXT="positions"/>
        <FIELD NAME="positions" TYPE="text" LENGTH="medium" NOTNULL="false" SEQUENCE="false" COMMENT="positions in which this item appears. Only used for random questions." PREVIOUS="maxgrade"/>
>>>>>>> de584990
      </FIELDS>
      <KEYS>
        <KEY NAME="primary" TYPE="primary" FIELDS="id"/>
      </KEYS>
    </TABLE>
    <TABLE NAME="quiz_question_response_stats" COMMENT="Quiz question responses." PREVIOUS="quiz_question_statistics">
      <FIELDS>
        <FIELD NAME="id" TYPE="int" LENGTH="10" NOTNULL="true" UNSIGNED="true" SEQUENCE="true" NEXT="quizstatisticsid"/>
        <FIELD NAME="quizstatisticsid" TYPE="int" LENGTH="10" NOTNULL="true" UNSIGNED="true" SEQUENCE="false" PREVIOUS="id" NEXT="questionid"/>
        <FIELD NAME="questionid" TYPE="int" LENGTH="10" NOTNULL="true" UNSIGNED="true" SEQUENCE="false" PREVIOUS="quizstatisticsid" NEXT="subqid"/>
        <FIELD NAME="subqid" TYPE="int" LENGTH="10" NOTNULL="true" UNSIGNED="true" SEQUENCE="false" PREVIOUS="questionid" NEXT="aid"/>
        <FIELD NAME="aid" TYPE="int" LENGTH="10" NOTNULL="false" UNSIGNED="true" SEQUENCE="false" PREVIOUS="subqid" NEXT="response"/>
        <FIELD NAME="response" TYPE="text" LENGTH="big" NOTNULL="false" SEQUENCE="false" PREVIOUS="aid" NEXT="rcount"/>
        <FIELD NAME="rcount" TYPE="int" LENGTH="10" NOTNULL="false" UNSIGNED="true" SEQUENCE="false" PREVIOUS="response" NEXT="credit"/>
        <FIELD NAME="credit" TYPE="number" LENGTH="15" NOTNULL="true" UNSIGNED="false" SEQUENCE="false" DECIMALS="5" PREVIOUS="rcount"/>
      </FIELDS>
      <KEYS>
        <KEY NAME="primary" TYPE="primary" FIELDS="id"/>
      </KEYS>
    </TABLE>
  </TABLES>
</XMLDB><|MERGE_RESOLUTION|>--- conflicted
+++ resolved
@@ -39,20 +39,12 @@
         <FIELD NAME="negcovar" TYPE="int" LENGTH="2" NOTNULL="true" UNSIGNED="true" DEFAULT="0" SEQUENCE="false" PREVIOUS="effectiveweight" NEXT="discriminationindex"/>
         <FIELD NAME="discriminationindex" TYPE="number" LENGTH="15" NOTNULL="false" UNSIGNED="false" SEQUENCE="false" DECIMALS="5" PREVIOUS="negcovar" NEXT="discriminativeefficiency"/>
         <FIELD NAME="discriminativeefficiency" TYPE="number" LENGTH="15" NOTNULL="false" UNSIGNED="false" SEQUENCE="false" DECIMALS="5" PREVIOUS="discriminationindex" NEXT="sd"/>
-<<<<<<< HEAD
-        <FIELD NAME="sd" TYPE="number" LENGTH="15" NOTNULL="false" UNSIGNED="true" SEQUENCE="false" DECIMALS="10" PREVIOUS="discriminativeefficiency" NEXT="facility"/>
-        <FIELD NAME="facility" TYPE="number" LENGTH="15" NOTNULL="false" UNSIGNED="true" SEQUENCE="false" DECIMALS="10" PREVIOUS="sd" NEXT="subquestions"/>
-        <FIELD NAME="subquestions" TYPE="text" LENGTH="medium" NOTNULL="false" SEQUENCE="false" PREVIOUS="facility" NEXT="maxmark"/>
-        <FIELD NAME="maxmark" TYPE="number" LENGTH="12" NOTNULL="false" UNSIGNED="true" SEQUENCE="false" DECIMALS="7" PREVIOUS="subquestions" NEXT="positions"/>
-        <FIELD NAME="positions" TYPE="text" LENGTH="medium" NOTNULL="false" SEQUENCE="false" COMMENT="positions in which this item appears. Only used for random questions." PREVIOUS="maxmark" NEXT="randomguessscore"/>
-        <FIELD NAME="randomguessscore" TYPE="number" LENGTH="12" NOTNULL="false" UNSIGNED="false" SEQUENCE="false" DECIMALS="7" COMMENT="An estimate of the score a student would get by guessing randomly." PREVIOUS="positions"/>
-=======
         <FIELD NAME="sd" TYPE="number" LENGTH="15" NOTNULL="false" UNSIGNED="false" SEQUENCE="false" DECIMALS="10" PREVIOUS="discriminativeefficiency" NEXT="facility"/>
         <FIELD NAME="facility" TYPE="number" LENGTH="15" NOTNULL="false" UNSIGNED="false" SEQUENCE="false" DECIMALS="10" PREVIOUS="sd" NEXT="subquestions"/>
         <FIELD NAME="subquestions" TYPE="text" LENGTH="medium" NOTNULL="false" SEQUENCE="false" PREVIOUS="facility" NEXT="maxgrade"/>
         <FIELD NAME="maxgrade" TYPE="number" LENGTH="12" NOTNULL="false" UNSIGNED="false" SEQUENCE="false" DECIMALS="7" PREVIOUS="subquestions" NEXT="positions"/>
-        <FIELD NAME="positions" TYPE="text" LENGTH="medium" NOTNULL="false" SEQUENCE="false" COMMENT="positions in which this item appears. Only used for random questions." PREVIOUS="maxgrade"/>
->>>>>>> de584990
+        <FIELD NAME="positions" TYPE="text" LENGTH="medium" NOTNULL="false" SEQUENCE="false" COMMENT="positions in which this item appears. Only used for random questions." PREVIOUS="maxgrade" NEXT="randomguessscore"/>
+        <FIELD NAME="randomguessscore" TYPE="number" LENGTH="12" NOTNULL="false" UNSIGNED="false" SEQUENCE="false" DECIMALS="7" COMMENT="An estimate of the score a student would get by guessing randomly." PREVIOUS="positions"/>
       </FIELDS>
       <KEYS>
         <KEY NAME="primary" TYPE="primary" FIELDS="id"/>
