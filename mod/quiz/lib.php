<?php
// This file is part of Moodle - http://moodle.org/
//
// Moodle is free software: you can redistribute it and/or modify
// it under the terms of the GNU General Public License as published by
// the Free Software Foundation, either version 3 of the License, or
// (at your option) any later version.
//
// Moodle is distributed in the hope that it will be useful,
// but WITHOUT ANY WARRANTY; without even the implied warranty of
// MERCHANTABILITY or FITNESS FOR A PARTICULAR PURPOSE.  See the
// GNU General Public License for more details.
//
// You should have received a copy of the GNU General Public License
// along with Moodle.  If not, see <http://www.gnu.org/licenses/>.

/**
 * Library of functions for the quiz module.
 *
 * This contains functions that are called also from outside the quiz module
 * Functions that are only called by the quiz module itself are in {@link locallib.php}
 *
 * @package    mod_quiz
 * @copyright  1999 onwards Martin Dougiamas {@link http://moodle.com}
 * @license    http://www.gnu.org/copyleft/gpl.html GNU GPL v3 or later
 */


defined('MOODLE_INTERNAL') || die();

require_once($CFG->libdir . '/eventslib.php');
require_once($CFG->dirroot . '/calendar/lib.php');


/**#@+
 * Option controlling what options are offered on the quiz settings form.
 */
define('QUIZ_MAX_ATTEMPT_OPTION', 10);
define('QUIZ_MAX_QPP_OPTION', 50);
define('QUIZ_MAX_DECIMAL_OPTION', 5);
define('QUIZ_MAX_Q_DECIMAL_OPTION', 7);
/**#@-*/

/**#@+
 * Options determining how the grades from individual attempts are combined to give
 * the overall grade for a user
 */
define('QUIZ_GRADEHIGHEST', '1');
define('QUIZ_GRADEAVERAGE', '2');
define('QUIZ_ATTEMPTFIRST', '3');
define('QUIZ_ATTEMPTLAST',  '4');
/**#@-*/

/**
 * @var int If start and end date for the quiz are more than this many seconds apart
 * they will be represented by two separate events in the calendar
 */
define('QUIZ_MAX_EVENT_LENGTH', 5*24*60*60); // 5 days.

/**#@+
 * Options for navigation method within quizzes.
 */
define('QUIZ_NAVMETHOD_FREE', 'free');
define('QUIZ_NAVMETHOD_SEQ',  'sequential');
/**#@-*/

/**
 * Given an object containing all the necessary data,
 * (defined by the form in mod_form.php) this function
 * will create a new instance and return the id number
 * of the new instance.
 *
 * @param object $quiz the data that came from the form.
 * @return mixed the id of the new instance on success,
 *          false or a string error message on failure.
 */
function quiz_add_instance($quiz) {
    global $DB;
    $cmid = $quiz->coursemodule;

    // Process the options from the form.
    $quiz->created = time();
    $result = quiz_process_options($quiz);
    if ($result && is_string($result)) {
        return $result;
    }

    // Try to store it in the database.
    $quiz->id = $DB->insert_record('quiz', $quiz);

    // Do the processing required after an add or an update.
    quiz_after_add_or_update($quiz);

    return $quiz->id;
}

/**
 * Given an object containing all the necessary data,
 * (defined by the form in mod_form.php) this function
 * will update an existing instance with new data.
 *
 * @param object $quiz the data that came from the form.
 * @return mixed true on success, false or a string error message on failure.
 */
function quiz_update_instance($quiz, $mform) {
    global $CFG, $DB;
    require_once($CFG->dirroot . '/mod/quiz/locallib.php');

    // Process the options from the form.
    $result = quiz_process_options($quiz);
    if ($result && is_string($result)) {
        return $result;
    }

    // Get the current value, so we can see what changed.
    $oldquiz = $DB->get_record('quiz', array('id' => $quiz->instance));

    // We need two values from the existing DB record that are not in the form,
    // in some of the function calls below.
    $quiz->sumgrades = $oldquiz->sumgrades;
    $quiz->grade     = $oldquiz->grade;

    // Update the database.
    $quiz->id = $quiz->instance;
    $DB->update_record('quiz', $quiz);

    // Do the processing required after an add or an update.
    quiz_after_add_or_update($quiz);

    if ($oldquiz->grademethod != $quiz->grademethod) {
        quiz_update_all_final_grades($quiz);
        quiz_update_grades($quiz);
    }

    $quizdateschanged = $oldquiz->timelimit   != $quiz->timelimit
                     || $oldquiz->timeclose   != $quiz->timeclose
                     || $oldquiz->graceperiod != $quiz->graceperiod;
    if ($quizdateschanged) {
        quiz_update_open_attempts(array('quizid' => $quiz->id));
    }

    // Delete any previous preview attempts.
    quiz_delete_previews($quiz);

    // Repaginate, if asked to.
    if (!$quiz->shufflequestions && !empty($quiz->repaginatenow)) {
        quiz_repaginate_questions($quiz->id, $quiz->questionsperpage);
    }

    return true;
}

/**
 * Given an ID of an instance of this module,
 * this function will permanently delete the instance
 * and any data that depends on it.
 *
 * @param int $id the id of the quiz to delete.
 * @return bool success or failure.
 */
function quiz_delete_instance($id) {
    global $DB;

    $quiz = $DB->get_record('quiz', array('id' => $id), '*', MUST_EXIST);

    quiz_delete_all_attempts($quiz);
    quiz_delete_all_overrides($quiz);

    // Look for random questions that may no longer be used when this quiz is gone.
    $sql = "SELECT q.id
              FROM {quiz_slots} slot
              JOIN {question} q ON q.id = slot.questionid
             WHERE slot.quizid = ? AND q.qtype = ?";
    $questionids = $DB->get_fieldset_sql($sql, array($quiz->id, 'random'));

    // We need to do this before we try and delete randoms, otherwise they would still be 'in use'.
    $DB->delete_records('quiz_slots', array('quizid' => $quiz->id));

    foreach ($questionids as $questionid) {
        question_delete_question($questionid);
    }

    $DB->delete_records('quiz_feedback', array('quizid' => $quiz->id));

    quiz_access_manager::delete_settings($quiz);

    $events = $DB->get_records('event', array('modulename' => 'quiz', 'instance' => $quiz->id));
    foreach ($events as $event) {
        $event = calendar_event::load($event);
        $event->delete();
    }

    quiz_grade_item_delete($quiz);
    $DB->delete_records('quiz', array('id' => $quiz->id));

    return true;
}

/**
 * Deletes a quiz override from the database and clears any corresponding calendar events
 *
 * @param object $quiz The quiz object.
 * @param int $overrideid The id of the override being deleted
 * @return bool true on success
 */
function quiz_delete_override($quiz, $overrideid) {
    global $DB;

    if (!isset($quiz->cmid)) {
        $cm = get_coursemodule_from_instance('quiz', $quiz->id, $quiz->course);
        $quiz->cmid = $cm->id;
    }

    $override = $DB->get_record('quiz_overrides', array('id' => $overrideid), '*', MUST_EXIST);

    // Delete the events.
    $events = $DB->get_records('event', array('modulename' => 'quiz',
            'instance' => $quiz->id, 'groupid' => (int)$override->groupid,
            'userid' => (int)$override->userid));
    foreach ($events as $event) {
        $eventold = calendar_event::load($event);
        $eventold->delete();
    }

    $DB->delete_records('quiz_overrides', array('id' => $overrideid));

    // Set the common parameters for one of the events we will be triggering.
    $params = array(
        'objectid' => $override->id,
        'context' => context_module::instance($quiz->cmid),
        'other' => array(
            'quizid' => $override->quiz
        )
    );
    // Determine which override deleted event to fire.
    if (!empty($override->userid)) {
        $params['relateduserid'] = $override->userid;
        $event = \mod_quiz\event\user_override_deleted::create($params);
    } else {
        $params['other']['groupid'] = $override->groupid;
        $event = \mod_quiz\event\group_override_deleted::create($params);
    }

    // Trigger the override deleted event.
    $event->add_record_snapshot('quiz_overrides', $override);
    $event->trigger();

    return true;
}

/**
 * Deletes all quiz overrides from the database and clears any corresponding calendar events
 *
 * @param object $quiz The quiz object.
 */
function quiz_delete_all_overrides($quiz) {
    global $DB;

    $overrides = $DB->get_records('quiz_overrides', array('quiz' => $quiz->id), 'id');
    foreach ($overrides as $override) {
        quiz_delete_override($quiz, $override->id);
    }
}

/**
 * Updates a quiz object with override information for a user.
 *
 * Algorithm:  For each quiz setting, if there is a matching user-specific override,
 *   then use that otherwise, if there are group-specific overrides, return the most
 *   lenient combination of them.  If neither applies, leave the quiz setting unchanged.
 *
 *   Special case: if there is more than one password that applies to the user, then
 *   quiz->extrapasswords will contain an array of strings giving the remaining
 *   passwords.
 *
 * @param object $quiz The quiz object.
 * @param int $userid The userid.
 * @return object $quiz The updated quiz object.
 */
function quiz_update_effective_access($quiz, $userid) {
    global $DB;

    // Check for user override.
    $override = $DB->get_record('quiz_overrides', array('quiz' => $quiz->id, 'userid' => $userid));

    if (!$override) {
        $override = new stdClass();
        $override->timeopen = null;
        $override->timeclose = null;
        $override->timelimit = null;
        $override->attempts = null;
        $override->password = null;
    }

    // Check for group overrides.
    $groupings = groups_get_user_groups($quiz->course, $userid);

    if (!empty($groupings[0])) {
        // Select all overrides that apply to the User's groups.
        list($extra, $params) = $DB->get_in_or_equal(array_values($groupings[0]));
        $sql = "SELECT * FROM {quiz_overrides}
                WHERE groupid $extra AND quiz = ?";
        $params[] = $quiz->id;
        $records = $DB->get_records_sql($sql, $params);

        // Combine the overrides.
        $opens = array();
        $closes = array();
        $limits = array();
        $attempts = array();
        $passwords = array();

        foreach ($records as $gpoverride) {
            if (isset($gpoverride->timeopen)) {
                $opens[] = $gpoverride->timeopen;
            }
            if (isset($gpoverride->timeclose)) {
                $closes[] = $gpoverride->timeclose;
            }
            if (isset($gpoverride->timelimit)) {
                $limits[] = $gpoverride->timelimit;
            }
            if (isset($gpoverride->attempts)) {
                $attempts[] = $gpoverride->attempts;
            }
            if (isset($gpoverride->password)) {
                $passwords[] = $gpoverride->password;
            }
        }
        // If there is a user override for a setting, ignore the group override.
        if (is_null($override->timeopen) && count($opens)) {
            $override->timeopen = min($opens);
        }
        if (is_null($override->timeclose) && count($closes)) {
            if (in_array(0, $closes)) {
                $override->timeclose = 0;
            } else {
                $override->timeclose = max($closes);
            }
        }
        if (is_null($override->timelimit) && count($limits)) {
            if (in_array(0, $limits)) {
                $override->timelimit = 0;
            } else {
                $override->timelimit = max($limits);
            }
        }
        if (is_null($override->attempts) && count($attempts)) {
            if (in_array(0, $attempts)) {
                $override->attempts = 0;
            } else {
                $override->attempts = max($attempts);
            }
        }
        if (is_null($override->password) && count($passwords)) {
            $override->password = array_shift($passwords);
            if (count($passwords)) {
                $override->extrapasswords = $passwords;
            }
        }

    }

    // Merge with quiz defaults.
    $keys = array('timeopen', 'timeclose', 'timelimit', 'attempts', 'password', 'extrapasswords');
    foreach ($keys as $key) {
        if (isset($override->{$key})) {
            $quiz->{$key} = $override->{$key};
        }
    }

    return $quiz;
}

/**
 * Delete all the attempts belonging to a quiz.
 *
 * @param object $quiz The quiz object.
 */
function quiz_delete_all_attempts($quiz) {
    global $CFG, $DB;
    require_once($CFG->dirroot . '/mod/quiz/locallib.php');
    question_engine::delete_questions_usage_by_activities(new qubaids_for_quiz($quiz->id));
    $DB->delete_records('quiz_attempts', array('quiz' => $quiz->id));
    $DB->delete_records('quiz_grades', array('quiz' => $quiz->id));
}

/**
 * Get the best current grade for a particular user in a quiz.
 *
 * @param object $quiz the quiz settings.
 * @param int $userid the id of the user.
 * @return float the user's current grade for this quiz, or null if this user does
 * not have a grade on this quiz.
 */
function quiz_get_best_grade($quiz, $userid) {
    global $DB;
    $grade = $DB->get_field('quiz_grades', 'grade',
            array('quiz' => $quiz->id, 'userid' => $userid));

    // Need to detect errors/no result, without catching 0 grades.
    if ($grade === false) {
        return null;
    }

    return $grade + 0; // Convert to number.
}

/**
 * Is this a graded quiz? If this method returns true, you can assume that
 * $quiz->grade and $quiz->sumgrades are non-zero (for example, if you want to
 * divide by them).
 *
 * @param object $quiz a row from the quiz table.
 * @return bool whether this is a graded quiz.
 */
function quiz_has_grades($quiz) {
    return $quiz->grade >= 0.000005 && $quiz->sumgrades >= 0.000005;
}

/**
 * Does this quiz allow multiple tries?
 *
 * @return bool
 */
function quiz_allows_multiple_tries($quiz) {
    $bt = question_engine::get_behaviour_type($quiz->preferredbehaviour);
    return $bt->allows_multiple_submitted_responses();
}

/**
 * Return a small object with summary information about what a
 * user has done with a given particular instance of this module
 * Used for user activity reports.
 * $return->time = the time they did it
 * $return->info = a short text description
 *
 * @param object $course
 * @param object $user
 * @param object $mod
 * @param object $quiz
 * @return object|null
 */
function quiz_user_outline($course, $user, $mod, $quiz) {
    global $DB, $CFG;
    require_once($CFG->libdir . '/gradelib.php');
    $grades = grade_get_grades($course->id, 'mod', 'quiz', $quiz->id, $user->id);

    if (empty($grades->items[0]->grades)) {
        return null;
    } else {
        $grade = reset($grades->items[0]->grades);
    }

    $result = new stdClass();
    $result->info = get_string('grade') . ': ' . $grade->str_long_grade;

    // Datesubmitted == time created. dategraded == time modified or time overridden
    // if grade was last modified by the user themselves use date graded. Otherwise use
    // date submitted.
    // TODO: move this copied & pasted code somewhere in the grades API. See MDL-26704.
    if ($grade->usermodified == $user->id || empty($grade->datesubmitted)) {
        $result->time = $grade->dategraded;
    } else {
        $result->time = $grade->datesubmitted;
    }

    return $result;
}

/**
 * Print a detailed representation of what a  user has done with
 * a given particular instance of this module, for user activity reports.
 *
 * @param object $course
 * @param object $user
 * @param object $mod
 * @param object $quiz
 * @return bool
 */
function quiz_user_complete($course, $user, $mod, $quiz) {
    global $DB, $CFG, $OUTPUT;
    require_once($CFG->libdir . '/gradelib.php');
    require_once($CFG->dirroot . '/mod/quiz/locallib.php');

    $grades = grade_get_grades($course->id, 'mod', 'quiz', $quiz->id, $user->id);
    if (!empty($grades->items[0]->grades)) {
        $grade = reset($grades->items[0]->grades);
        echo $OUTPUT->container(get_string('grade').': '.$grade->str_long_grade);
        if ($grade->str_feedback) {
            echo $OUTPUT->container(get_string('feedback').': '.$grade->str_feedback);
        }
    }

    if ($attempts = $DB->get_records('quiz_attempts',
            array('userid' => $user->id, 'quiz' => $quiz->id), 'attempt')) {
        foreach ($attempts as $attempt) {
            echo get_string('attempt', 'quiz', $attempt->attempt) . ': ';
            if ($attempt->state != quiz_attempt::FINISHED) {
                echo quiz_attempt_state_name($attempt->state);
            } else {
                echo quiz_format_grade($quiz, $attempt->sumgrades) . '/' .
                        quiz_format_grade($quiz, $quiz->sumgrades);
            }
            echo ' - '.userdate($attempt->timemodified).'<br />';
        }
    } else {
        print_string('noattempts', 'quiz');
    }

    return true;
}

/**
 * Quiz periodic clean-up tasks.
 */
function quiz_cron() {
    global $CFG;

    require_once($CFG->dirroot . '/mod/quiz/cronlib.php');
    mtrace('');

    $timenow = time();
    $overduehander = new mod_quiz_overdue_attempt_updater();

    $processto = $timenow - get_config('quiz', 'graceperiodmin');

    mtrace('  Looking for quiz overdue quiz attempts...');

    list($count, $quizcount) = $overduehander->update_overdue_attempts($timenow, $processto);

    mtrace('  Considered ' . $count . ' attempts in ' . $quizcount . ' quizzes.');

    // Run cron for our sub-plugin types.
    cron_execute_plugin_type('quiz', 'quiz reports');
    cron_execute_plugin_type('quizaccess', 'quiz access rules');

    return true;
}

/**
 * @param int $quizid the quiz id.
 * @param int $userid the userid.
 * @param string $status 'all', 'finished' or 'unfinished' to control
 * @param bool $includepreviews
 * @return an array of all the user's attempts at this quiz. Returns an empty
 *      array if there are none.
 */
function quiz_get_user_attempts($quizid, $userid, $status = 'finished', $includepreviews = false) {
    global $DB, $CFG;
    // TODO MDL-33071 it is very annoying to have to included all of locallib.php
    // just to get the quiz_attempt::FINISHED constants, but I will try to sort
    // that out properly for Moodle 2.4. For now, I will just do a quick fix for
    // MDL-33048.
    require_once($CFG->dirroot . '/mod/quiz/locallib.php');

    $params = array();
    switch ($status) {
        case 'all':
            $statuscondition = '';
            break;

        case 'finished':
            $statuscondition = ' AND state IN (:state1, :state2)';
            $params['state1'] = quiz_attempt::FINISHED;
            $params['state2'] = quiz_attempt::ABANDONED;
            break;

        case 'unfinished':
            $statuscondition = ' AND state IN (:state1, :state2)';
            $params['state1'] = quiz_attempt::IN_PROGRESS;
            $params['state2'] = quiz_attempt::OVERDUE;
            break;
    }

    $previewclause = '';
    if (!$includepreviews) {
        $previewclause = ' AND preview = 0';
    }

    $params['quizid'] = $quizid;
    $params['userid'] = $userid;
    return $DB->get_records_select('quiz_attempts',
            'quiz = :quizid AND userid = :userid' . $previewclause . $statuscondition,
            $params, 'attempt ASC');
}

/**
 * Return grade for given user or all users.
 *
 * @param int $quizid id of quiz
 * @param int $userid optional user id, 0 means all users
 * @return array array of grades, false if none. These are raw grades. They should
 * be processed with quiz_format_grade for display.
 */
function quiz_get_user_grades($quiz, $userid = 0) {
    global $CFG, $DB;

    $params = array($quiz->id);
    $usertest = '';
    if ($userid) {
        $params[] = $userid;
        $usertest = 'AND u.id = ?';
    }
    return $DB->get_records_sql("
            SELECT
                u.id,
                u.id AS userid,
                qg.grade AS rawgrade,
                qg.timemodified AS dategraded,
                MAX(qa.timefinish) AS datesubmitted

            FROM {user} u
            JOIN {quiz_grades} qg ON u.id = qg.userid
            JOIN {quiz_attempts} qa ON qa.quiz = qg.quiz AND qa.userid = u.id

            WHERE qg.quiz = ?
            $usertest
            GROUP BY u.id, qg.grade, qg.timemodified", $params);
}

/**
 * Round a grade to to the correct number of decimal places, and format it for display.
 *
 * @param object $quiz The quiz table row, only $quiz->decimalpoints is used.
 * @param float $grade The grade to round.
 * @return float
 */
function quiz_format_grade($quiz, $grade) {
    if (is_null($grade)) {
        return get_string('notyetgraded', 'quiz');
    }
    return format_float($grade, $quiz->decimalpoints);
}

/**
 * Round a grade to to the correct number of decimal places, and format it for display.
 *
 * @param object $quiz The quiz table row, only $quiz->decimalpoints is used.
 * @param float $grade The grade to round.
 * @return float
 */
function quiz_format_question_grade($quiz, $grade) {
    if (empty($quiz->questiondecimalpoints)) {
        $quiz->questiondecimalpoints = -1;
    }
    if ($quiz->questiondecimalpoints == -1) {
        return format_float($grade, $quiz->decimalpoints);
    } else {
        return format_float($grade, $quiz->questiondecimalpoints);
    }
}

/**
 * Update grades in central gradebook
 *
 * @category grade
 * @param object $quiz the quiz settings.
 * @param int $userid specific user only, 0 means all users.
 * @param bool $nullifnone If a single user is specified and $nullifnone is true a grade item with a null rawgrade will be inserted
 */
function quiz_update_grades($quiz, $userid = 0, $nullifnone = true) {
    global $CFG, $DB;
    require_once($CFG->libdir . '/gradelib.php');

    if ($quiz->grade == 0) {
        quiz_grade_item_update($quiz);

    } else if ($grades = quiz_get_user_grades($quiz, $userid)) {
        quiz_grade_item_update($quiz, $grades);

    } else if ($userid && $nullifnone) {
        $grade = new stdClass();
        $grade->userid = $userid;
        $grade->rawgrade = null;
        quiz_grade_item_update($quiz, $grade);

    } else {
        quiz_grade_item_update($quiz);
    }
}

/**
 * Create or update the grade item for given quiz
 *
 * @category grade
 * @param object $quiz object with extra cmidnumber
 * @param mixed $grades optional array/object of grade(s); 'reset' means reset grades in gradebook
 * @return int 0 if ok, error code otherwise
 */
function quiz_grade_item_update($quiz, $grades = null) {
    global $CFG, $OUTPUT;
    require_once($CFG->dirroot . '/mod/quiz/locallib.php');
    require_once($CFG->libdir . '/gradelib.php');

    if (array_key_exists('cmidnumber', $quiz)) { // May not be always present.
        $params = array('itemname' => $quiz->name, 'idnumber' => $quiz->cmidnumber);
    } else {
        $params = array('itemname' => $quiz->name);
    }

    if ($quiz->grade > 0) {
        $params['gradetype'] = GRADE_TYPE_VALUE;
        $params['grademax']  = $quiz->grade;
        $params['grademin']  = 0;

    } else {
        $params['gradetype'] = GRADE_TYPE_NONE;
    }

    // What this is trying to do:
    // 1. If the quiz is set to not show grades while the quiz is still open,
    //    and is set to show grades after the quiz is closed, then create the
    //    grade_item with a show-after date that is the quiz close date.
    // 2. If the quiz is set to not show grades at either of those times,
    //    create the grade_item as hidden.
    // 3. If the quiz is set to show grades, create the grade_item visible.
    $openreviewoptions = mod_quiz_display_options::make_from_quiz($quiz,
            mod_quiz_display_options::LATER_WHILE_OPEN);
    $closedreviewoptions = mod_quiz_display_options::make_from_quiz($quiz,
            mod_quiz_display_options::AFTER_CLOSE);
    if ($openreviewoptions->marks < question_display_options::MARK_AND_MAX &&
            $closedreviewoptions->marks < question_display_options::MARK_AND_MAX) {
        $params['hidden'] = 1;

    } else if ($openreviewoptions->marks < question_display_options::MARK_AND_MAX &&
            $closedreviewoptions->marks >= question_display_options::MARK_AND_MAX) {
        if ($quiz->timeclose) {
            $params['hidden'] = $quiz->timeclose;
        } else {
            $params['hidden'] = 1;
        }

    } else {
        // Either
        // a) both open and closed enabled
        // b) open enabled, closed disabled - we can not "hide after",
        //    grades are kept visible even after closing.
        $params['hidden'] = 0;
    }

    if (!$params['hidden']) {
        // If the grade item is not hidden by the quiz logic, then we need to
        // hide it if the quiz is hidden from students.
        if (property_exists($quiz, 'visible')) {
            // Saving the quiz form, and cm not yet updated in the database.
            $params['hidden'] = !$quiz->visible;
        } else {
            $cm = get_coursemodule_from_instance('quiz', $quiz->id);
            $params['hidden'] = !$cm->visible;
        }
    }

    if ($grades  === 'reset') {
        $params['reset'] = true;
        $grades = null;
    }

    $gradebook_grades = grade_get_grades($quiz->course, 'mod', 'quiz', $quiz->id);
    if (!empty($gradebook_grades->items)) {
        $grade_item = $gradebook_grades->items[0];
        if ($grade_item->locked) {
            // NOTE: this is an extremely nasty hack! It is not a bug if this confirmation fails badly. --skodak.
            $confirm_regrade = optional_param('confirm_regrade', 0, PARAM_INT);
            if (!$confirm_regrade) {
                if (!AJAX_SCRIPT) {
                    $message = get_string('gradeitemislocked', 'grades');
                    $back_link = $CFG->wwwroot . '/mod/quiz/report.php?q=' . $quiz->id .
                            '&amp;mode=overview';
                    $regrade_link = qualified_me() . '&amp;confirm_regrade=1';
                    echo $OUTPUT->box_start('generalbox', 'notice');
                    echo '<p>'. $message .'</p>';
                    echo $OUTPUT->container_start('buttons');
                    echo $OUTPUT->single_button($regrade_link, get_string('regradeanyway', 'grades'));
                    echo $OUTPUT->single_button($back_link,  get_string('cancel'));
                    echo $OUTPUT->container_end();
                    echo $OUTPUT->box_end();
                }
                return GRADE_UPDATE_ITEM_LOCKED;
            }
        }
    }

    return grade_update('mod/quiz', $quiz->course, 'mod', 'quiz', $quiz->id, 0, $grades, $params);
}

/**
 * Delete grade item for given quiz
 *
 * @category grade
 * @param object $quiz object
 * @return object quiz
 */
function quiz_grade_item_delete($quiz) {
    global $CFG;
    require_once($CFG->libdir . '/gradelib.php');

    return grade_update('mod/quiz', $quiz->course, 'mod', 'quiz', $quiz->id, 0,
            null, array('deleted' => 1));
}

/**
 * This standard function will check all instances of this module
 * and make sure there are up-to-date events created for each of them.
 * If courseid = 0, then every quiz event in the site is checked, else
 * only quiz events belonging to the course specified are checked.
 * This function is used, in its new format, by restore_refresh_events()
 *
 * @param int $courseid
 * @return bool
 */
function quiz_refresh_events($courseid = 0) {
    global $DB;

    if ($courseid == 0) {
        if (!$quizzes = $DB->get_records('quiz')) {
            return true;
        }
    } else {
        if (!$quizzes = $DB->get_records('quiz', array('course' => $courseid))) {
            return true;
        }
    }

    foreach ($quizzes as $quiz) {
        quiz_update_events($quiz);
    }

    return true;
}

/**
 * Returns all quiz graded users since a given time for specified quiz
 */
function quiz_get_recent_mod_activity(&$activities, &$index, $timestart,
        $courseid, $cmid, $userid = 0, $groupid = 0) {
    global $CFG, $USER, $DB;
    require_once($CFG->dirroot . '/mod/quiz/locallib.php');

    $course = get_course($courseid);
    $modinfo = get_fast_modinfo($course);

    $cm = $modinfo->cms[$cmid];
    $quiz = $DB->get_record('quiz', array('id' => $cm->instance));

    if ($userid) {
        $userselect = "AND u.id = :userid";
        $params['userid'] = $userid;
    } else {
        $userselect = '';
    }

    if ($groupid) {
        $groupselect = 'AND gm.groupid = :groupid';
        $groupjoin   = 'JOIN {groups_members} gm ON  gm.userid=u.id';
        $params['groupid'] = $groupid;
    } else {
        $groupselect = '';
        $groupjoin   = '';
    }

    $params['timestart'] = $timestart;
    $params['quizid'] = $quiz->id;

    $ufields = user_picture::fields('u', null, 'useridagain');
    if (!$attempts = $DB->get_records_sql("
              SELECT qa.*,
                     {$ufields}
                FROM {quiz_attempts} qa
                     JOIN {user} u ON u.id = qa.userid
                     $groupjoin
               WHERE qa.timefinish > :timestart
                 AND qa.quiz = :quizid
                 AND qa.preview = 0
                     $userselect
                     $groupselect
            ORDER BY qa.timefinish ASC", $params)) {
        return;
    }

    $context         = context_module::instance($cm->id);
    $accessallgroups = has_capability('moodle/site:accessallgroups', $context);
    $viewfullnames   = has_capability('moodle/site:viewfullnames', $context);
    $grader          = has_capability('mod/quiz:viewreports', $context);
    $groupmode       = groups_get_activity_groupmode($cm, $course);

    $usersgroups = null;
    $aname = format_string($cm->name, true);
    foreach ($attempts as $attempt) {
        if ($attempt->userid != $USER->id) {
            if (!$grader) {
                // Grade permission required.
                continue;
            }

            if ($groupmode == SEPARATEGROUPS and !$accessallgroups) {
                $usersgroups = groups_get_all_groups($course->id,
                        $attempt->userid, $cm->groupingid);
                $usersgroups = array_keys($usersgroups);
                if (!array_intersect($usersgroups, $modinfo->get_groups($cm->groupingid))) {
                    continue;
                }
            }
        }

        $options = quiz_get_review_options($quiz, $attempt, $context);

        $tmpactivity = new stdClass();

        $tmpactivity->type       = 'quiz';
        $tmpactivity->cmid       = $cm->id;
        $tmpactivity->name       = $aname;
        $tmpactivity->sectionnum = $cm->sectionnum;
        $tmpactivity->timestamp  = $attempt->timefinish;

        $tmpactivity->content = new stdClass();
        $tmpactivity->content->attemptid = $attempt->id;
        $tmpactivity->content->attempt   = $attempt->attempt;
        if (quiz_has_grades($quiz) && $options->marks >= question_display_options::MARK_AND_MAX) {
            $tmpactivity->content->sumgrades = quiz_format_grade($quiz, $attempt->sumgrades);
            $tmpactivity->content->maxgrade  = quiz_format_grade($quiz, $quiz->sumgrades);
        } else {
            $tmpactivity->content->sumgrades = null;
            $tmpactivity->content->maxgrade  = null;
        }

        $tmpactivity->user = user_picture::unalias($attempt, null, 'useridagain');
        $tmpactivity->user->fullname  = fullname($tmpactivity->user, $viewfullnames);

        $activities[$index++] = $tmpactivity;
    }
}

function quiz_print_recent_mod_activity($activity, $courseid, $detail, $modnames) {
    global $CFG, $OUTPUT;

    echo '<table border="0" cellpadding="3" cellspacing="0" class="forum-recent">';

    echo '<tr><td class="userpicture" valign="top">';
    echo $OUTPUT->user_picture($activity->user, array('courseid' => $courseid));
    echo '</td><td>';

    if ($detail) {
        $modname = $modnames[$activity->type];
        echo '<div class="title">';
        echo '<img src="' . $OUTPUT->pix_url('icon', $activity->type) . '" ' .
                'class="icon" alt="' . $modname . '" />';
        echo '<a href="' . $CFG->wwwroot . '/mod/quiz/view.php?id=' .
                $activity->cmid . '">' . $activity->name . '</a>';
        echo '</div>';
    }

    echo '<div class="grade">';
    echo  get_string('attempt', 'quiz', $activity->content->attempt);
    if (isset($activity->content->maxgrade)) {
        $grades = $activity->content->sumgrades . ' / ' . $activity->content->maxgrade;
        echo ': (<a href="' . $CFG->wwwroot . '/mod/quiz/review.php?attempt=' .
                $activity->content->attemptid . '">' . $grades . '</a>)';
    }
    echo '</div>';

    echo '<div class="user">';
    echo '<a href="' . $CFG->wwwroot . '/user/view.php?id=' . $activity->user->id .
            '&amp;course=' . $courseid . '">' . $activity->user->fullname .
            '</a> - ' . userdate($activity->timestamp);
    echo '</div>';

    echo '</td></tr></table>';

    return;
}

/**
 * Pre-process the quiz options form data, making any necessary adjustments.
 * Called by add/update instance in this file.
 *
 * @param object $quiz The variables set on the form.
 */
function quiz_process_options($quiz) {
    global $CFG;
    require_once($CFG->dirroot . '/mod/quiz/locallib.php');
    require_once($CFG->libdir . '/questionlib.php');

    $quiz->timemodified = time();

    // Quiz name.
    if (!empty($quiz->name)) {
        $quiz->name = trim($quiz->name);
    }

    // Password field - different in form to stop browsers that remember passwords
    // getting confused.
    $quiz->password = $quiz->quizpassword;
    unset($quiz->quizpassword);

    // Quiz feedback.
    if (isset($quiz->feedbacktext)) {
        // Clean up the boundary text.
        for ($i = 0; $i < count($quiz->feedbacktext); $i += 1) {
            if (empty($quiz->feedbacktext[$i]['text'])) {
                $quiz->feedbacktext[$i]['text'] = '';
            } else {
                $quiz->feedbacktext[$i]['text'] = trim($quiz->feedbacktext[$i]['text']);
            }
        }

        // Check the boundary value is a number or a percentage, and in range.
        $i = 0;
        while (!empty($quiz->feedbackboundaries[$i])) {
            $boundary = trim($quiz->feedbackboundaries[$i]);
            if (!is_numeric($boundary)) {
                if (strlen($boundary) > 0 && $boundary[strlen($boundary) - 1] == '%') {
                    $boundary = trim(substr($boundary, 0, -1));
                    if (is_numeric($boundary)) {
                        $boundary = $boundary * $quiz->grade / 100.0;
                    } else {
                        return get_string('feedbackerrorboundaryformat', 'quiz', $i + 1);
                    }
                }
            }
            if ($boundary <= 0 || $boundary >= $quiz->grade) {
                return get_string('feedbackerrorboundaryoutofrange', 'quiz', $i + 1);
            }
            if ($i > 0 && $boundary >= $quiz->feedbackboundaries[$i - 1]) {
                return get_string('feedbackerrororder', 'quiz', $i + 1);
            }
            $quiz->feedbackboundaries[$i] = $boundary;
            $i += 1;
        }
        $numboundaries = $i;

        // Check there is nothing in the remaining unused fields.
        if (!empty($quiz->feedbackboundaries)) {
            for ($i = $numboundaries; $i < count($quiz->feedbackboundaries); $i += 1) {
                if (!empty($quiz->feedbackboundaries[$i]) &&
                        trim($quiz->feedbackboundaries[$i]) != '') {
                    return get_string('feedbackerrorjunkinboundary', 'quiz', $i + 1);
                }
            }
        }
        for ($i = $numboundaries + 1; $i < count($quiz->feedbacktext); $i += 1) {
            if (!empty($quiz->feedbacktext[$i]['text']) &&
                    trim($quiz->feedbacktext[$i]['text']) != '') {
                return get_string('feedbackerrorjunkinfeedback', 'quiz', $i + 1);
            }
        }
        // Needs to be bigger than $quiz->grade because of '<' test in quiz_feedback_for_grade().
        $quiz->feedbackboundaries[-1] = $quiz->grade + 1;
        $quiz->feedbackboundaries[$numboundaries] = 0;
        $quiz->feedbackboundarycount = $numboundaries;
    } else {
        $quiz->feedbackboundarycount = -1;
    }

    // Combing the individual settings into the review columns.
    $quiz->reviewattempt = quiz_review_option_form_to_db($quiz, 'attempt');
    $quiz->reviewcorrectness = quiz_review_option_form_to_db($quiz, 'correctness');
    $quiz->reviewmarks = quiz_review_option_form_to_db($quiz, 'marks');
    $quiz->reviewspecificfeedback = quiz_review_option_form_to_db($quiz, 'specificfeedback');
    $quiz->reviewgeneralfeedback = quiz_review_option_form_to_db($quiz, 'generalfeedback');
    $quiz->reviewrightanswer = quiz_review_option_form_to_db($quiz, 'rightanswer');
    $quiz->reviewoverallfeedback = quiz_review_option_form_to_db($quiz, 'overallfeedback');
    $quiz->reviewattempt |= mod_quiz_display_options::DURING;
    $quiz->reviewoverallfeedback &= ~mod_quiz_display_options::DURING;
}

/**
 * Helper function for {@link quiz_process_options()}.
 * @param object $fromform the sumbitted form date.
 * @param string $field one of the review option field names.
 */
function quiz_review_option_form_to_db($fromform, $field) {
    static $times = array(
        'during' => mod_quiz_display_options::DURING,
        'immediately' => mod_quiz_display_options::IMMEDIATELY_AFTER,
        'open' => mod_quiz_display_options::LATER_WHILE_OPEN,
        'closed' => mod_quiz_display_options::AFTER_CLOSE,
    );

    $review = 0;
    foreach ($times as $whenname => $when) {
        $fieldname = $field . $whenname;
        if (isset($fromform->$fieldname)) {
            $review |= $when;
            unset($fromform->$fieldname);
        }
    }

    return $review;
}

/**
 * This function is called at the end of quiz_add_instance
 * and quiz_update_instance, to do the common processing.
 *
 * @param object $quiz the quiz object.
 */
function quiz_after_add_or_update($quiz) {
    global $DB;
    $cmid = $quiz->coursemodule;

    // We need to use context now, so we need to make sure all needed info is already in db.
    $DB->set_field('course_modules', 'instance', $quiz->id, array('id'=>$cmid));
    $context = context_module::instance($cmid);

    // Save the feedback.
    $DB->delete_records('quiz_feedback', array('quizid' => $quiz->id));

    for ($i = 0; $i <= $quiz->feedbackboundarycount; $i++) {
        $feedback = new stdClass();
        $feedback->quizid = $quiz->id;
        $feedback->feedbacktext = $quiz->feedbacktext[$i]['text'];
        $feedback->feedbacktextformat = $quiz->feedbacktext[$i]['format'];
        $feedback->mingrade = $quiz->feedbackboundaries[$i];
        $feedback->maxgrade = $quiz->feedbackboundaries[$i - 1];
        $feedback->id = $DB->insert_record('quiz_feedback', $feedback);
        $feedbacktext = file_save_draft_area_files((int)$quiz->feedbacktext[$i]['itemid'],
                $context->id, 'mod_quiz', 'feedback', $feedback->id,
                array('subdirs' => false, 'maxfiles' => -1, 'maxbytes' => 0),
                $quiz->feedbacktext[$i]['text']);
        $DB->set_field('quiz_feedback', 'feedbacktext', $feedbacktext,
                array('id' => $feedback->id));
    }

    // Store any settings belonging to the access rules.
    quiz_access_manager::save_settings($quiz);

    // Update the events relating to this quiz.
    quiz_update_events($quiz);

    // Update related grade item.
    quiz_grade_item_update($quiz);
}

/**
 * This function updates the events associated to the quiz.
 * If $override is non-zero, then it updates only the events
 * associated with the specified override.
 *
 * @uses QUIZ_MAX_EVENT_LENGTH
 * @param object $quiz the quiz object.
 * @param object optional $override limit to a specific override
 */
function quiz_update_events($quiz, $override = null) {
    global $DB;

    // Load the old events relating to this quiz.
    $conds = array('modulename'=>'quiz',
                   'instance'=>$quiz->id);
    if (!empty($override)) {
        // Only load events for this override.
        $conds['groupid'] = isset($override->groupid)?  $override->groupid : 0;
        $conds['userid'] = isset($override->userid)?  $override->userid : 0;
    }
    $oldevents = $DB->get_records('event', $conds);

    // Now make a todo list of all that needs to be updated.
    if (empty($override)) {
        // We are updating the primary settings for the quiz, so we
        // need to add all the overrides.
        $overrides = $DB->get_records('quiz_overrides', array('quiz' => $quiz->id));
        // As well as the original quiz (empty override).
        $overrides[] = new stdClass();
    } else {
        // Just do the one override.
        $overrides = array($override);
    }

    foreach ($overrides as $current) {
        $groupid   = isset($current->groupid)?  $current->groupid : 0;
        $userid    = isset($current->userid)? $current->userid : 0;
        $timeopen  = isset($current->timeopen)?  $current->timeopen : $quiz->timeopen;
        $timeclose = isset($current->timeclose)? $current->timeclose : $quiz->timeclose;

        // Only add open/close events for an override if they differ from the quiz default.
        $addopen  = empty($current->id) || !empty($current->timeopen);
        $addclose = empty($current->id) || !empty($current->timeclose);

        if (!empty($quiz->coursemodule)) {
            $cmid = $quiz->coursemodule;
        } else {
            $cmid = get_coursemodule_from_instance('quiz', $quiz->id, $quiz->course)->id;
        }

        $event = new stdClass();
        $event->description = format_module_intro('quiz', $quiz, $cmid);
        // Events module won't show user events when the courseid is nonzero.
        $event->courseid    = ($userid) ? 0 : $quiz->course;
        $event->groupid     = $groupid;
        $event->userid      = $userid;
        $event->modulename  = 'quiz';
        $event->instance    = $quiz->id;
        $event->timestart   = $timeopen;
        $event->timeduration = max($timeclose - $timeopen, 0);
        $event->visible     = instance_is_visible('quiz', $quiz);
        $event->eventtype   = 'open';

        // Determine the event name.
        if ($groupid) {
            $params = new stdClass();
            $params->quiz = $quiz->name;
            $params->group = groups_get_group_name($groupid);
            if ($params->group === false) {
                // Group doesn't exist, just skip it.
                continue;
            }
            $eventname = get_string('overridegroupeventname', 'quiz', $params);
        } else if ($userid) {
            $params = new stdClass();
            $params->quiz = $quiz->name;
            $eventname = get_string('overrideusereventname', 'quiz', $params);
        } else {
            $eventname = $quiz->name;
        }
        if ($addopen or $addclose) {
            if ($timeclose and $timeopen and $event->timeduration <= QUIZ_MAX_EVENT_LENGTH) {
                // Single event for the whole quiz.
                if ($oldevent = array_shift($oldevents)) {
                    $event->id = $oldevent->id;
                } else {
                    unset($event->id);
                }
                $event->name = $eventname;
                // The method calendar_event::create will reuse a db record if the id field is set.
                calendar_event::create($event);
            } else {
                // Separate start and end events.
                $event->timeduration  = 0;
                if ($timeopen && $addopen) {
                    if ($oldevent = array_shift($oldevents)) {
                        $event->id = $oldevent->id;
                    } else {
                        unset($event->id);
                    }
                    $event->name = $eventname.' ('.get_string('quizopens', 'quiz').')';
                    // The method calendar_event::create will reuse a db record if the id field is set.
                    calendar_event::create($event);
                }
                if ($timeclose && $addclose) {
                    if ($oldevent = array_shift($oldevents)) {
                        $event->id = $oldevent->id;
                    } else {
                        unset($event->id);
                    }
                    $event->name      = $eventname.' ('.get_string('quizcloses', 'quiz').')';
                    $event->timestart = $timeclose;
                    $event->eventtype = 'close';
                    calendar_event::create($event);
                }
            }
        }
    }

    // Delete any leftover events.
    foreach ($oldevents as $badevent) {
        $badevent = calendar_event::load($badevent);
        $badevent->delete();
    }
}

/**
 * List the actions that correspond to a view of this module.
 * This is used by the participation report.
 *
 * Note: This is not used by new logging system. Event with
 *       crud = 'r' and edulevel = LEVEL_PARTICIPATING will
 *       be considered as view action.
 *
 * @return array
 */
function quiz_get_view_actions() {
    return array('view', 'view all', 'report', 'review');
}

/**
 * List the actions that correspond to a post of this module.
 * This is used by the participation report.
 *
 * Note: This is not used by new logging system. Event with
 *       crud = ('c' || 'u' || 'd') and edulevel = LEVEL_PARTICIPATING
 *       will be considered as post action.
 *
 * @return array
 */
function quiz_get_post_actions() {
    return array('attempt', 'close attempt', 'preview', 'editquestions',
            'delete attempt', 'manualgrade');
}

/**
 * @param array $questionids of question ids.
 * @return bool whether any of these questions are used by any instance of this module.
 */
function quiz_questions_in_use($questionids) {
    global $DB, $CFG;
    require_once($CFG->libdir . '/questionlib.php');
    list($test, $params) = $DB->get_in_or_equal($questionids);
    return $DB->record_exists_select('quiz_slots',
            'questionid ' . $test, $params) || question_engine::questions_in_use(
            $questionids, new qubaid_join('{quiz_attempts} quiza',
            'quiza.uniqueid', 'quiza.preview = 0'));
}

/**
 * Implementation of the function for printing the form elements that control
 * whether the course reset functionality affects the quiz.
 *
 * @param $mform the course reset form that is being built.
 */
function quiz_reset_course_form_definition($mform) {
    $mform->addElement('header', 'quizheader', get_string('modulenameplural', 'quiz'));
    $mform->addElement('advcheckbox', 'reset_quiz_attempts',
            get_string('removeallquizattempts', 'quiz'));
}

/**
 * Course reset form defaults.
 * @return array the defaults.
 */
function quiz_reset_course_form_defaults($course) {
    return array('reset_quiz_attempts' => 1);
}

/**
 * Removes all grades from gradebook
 *
 * @param int $courseid
 * @param string optional type
 */
function quiz_reset_gradebook($courseid, $type='') {
    global $CFG, $DB;

    $quizzes = $DB->get_records_sql("
            SELECT q.*, cm.idnumber as cmidnumber, q.course as courseid
            FROM {modules} m
            JOIN {course_modules} cm ON m.id = cm.module
            JOIN {quiz} q ON cm.instance = q.id
            WHERE m.name = 'quiz' AND cm.course = ?", array($courseid));

    foreach ($quizzes as $quiz) {
        quiz_grade_item_update($quiz, 'reset');
    }
}

/**
 * Actual implementation of the reset course functionality, delete all the
 * quiz attempts for course $data->courseid, if $data->reset_quiz_attempts is
 * set and true.
 *
 * Also, move the quiz open and close dates, if the course start date is changing.
 *
 * @param object $data the data submitted from the reset course.
 * @return array status array
 */
function quiz_reset_userdata($data) {
    global $CFG, $DB;
    require_once($CFG->libdir . '/questionlib.php');

    $componentstr = get_string('modulenameplural', 'quiz');
    $status = array();

    // Delete attempts.
    if (!empty($data->reset_quiz_attempts)) {
        question_engine::delete_questions_usage_by_activities(new qubaid_join(
                '{quiz_attempts} quiza JOIN {quiz} quiz ON quiza.quiz = quiz.id',
                'quiza.uniqueid', 'quiz.course = :quizcourseid',
                array('quizcourseid' => $data->courseid)));

        $DB->delete_records_select('quiz_attempts',
                'quiz IN (SELECT id FROM {quiz} WHERE course = ?)', array($data->courseid));
        $status[] = array(
            'component' => $componentstr,
            'item' => get_string('attemptsdeleted', 'quiz'),
            'error' => false);

        // Remove all grades from gradebook.
        $DB->delete_records_select('quiz_grades',
                'quiz IN (SELECT id FROM {quiz} WHERE course = ?)', array($data->courseid));
        if (empty($data->reset_gradebook_grades)) {
            quiz_reset_gradebook($data->courseid);
        }
        $status[] = array(
            'component' => $componentstr,
            'item' => get_string('gradesdeleted', 'quiz'),
            'error' => false);
    }

    // Updating dates - shift may be negative too.
    if ($data->timeshift) {
        $DB->execute("UPDATE {quiz_overrides}
                         SET timeopen = timeopen + ?
                       WHERE quiz IN (SELECT id FROM {quiz} WHERE course = ?)
                         AND timeopen <> 0", array($data->timeshift, $data->courseid));
        $DB->execute("UPDATE {quiz_overrides}
                         SET timeclose = timeclose + ?
                       WHERE quiz IN (SELECT id FROM {quiz} WHERE course = ?)
                         AND timeclose <> 0", array($data->timeshift, $data->courseid));

        shift_course_mod_dates('quiz', array('timeopen', 'timeclose'),
                $data->timeshift, $data->courseid);

        $status[] = array(
            'component' => $componentstr,
            'item' => get_string('openclosedatesupdated', 'quiz'),
            'error' => false);
    }

    return $status;
}

/**
 * Prints quiz summaries on MyMoodle Page
 * @param arry $courses
 * @param array $htmlarray
 */
function quiz_print_overview($courses, &$htmlarray) {
    global $USER, $CFG;
    // These next 6 Lines are constant in all modules (just change module name).
    if (empty($courses) || !is_array($courses) || count($courses) == 0) {
        return array();
    }

    if (!$quizzes = get_all_instances_in_courses('quiz', $courses)) {
        return;
    }

    // Fetch some language strings outside the main loop.
    $strquiz = get_string('modulename', 'quiz');
    $strnoattempts = get_string('noattempts', 'quiz');

    // We want to list quizzes that are currently available, and which have a close date.
    // This is the same as what the lesson does, and the dabate is in MDL-10568.
    $now = time();
    foreach ($quizzes as $quiz) {
        if ($quiz->timeclose >= $now && $quiz->timeopen < $now) {
            // Give a link to the quiz, and the deadline.
            $str = '<div class="quiz overview">' .
                    '<div class="name">' . $strquiz . ': <a ' .
                    ($quiz->visible ? '' : ' class="dimmed"') .
                    ' href="' . $CFG->wwwroot . '/mod/quiz/view.php?id=' .
                    $quiz->coursemodule . '">' .
                    $quiz->name . '</a></div>';
            $str .= '<div class="info">' . get_string('quizcloseson', 'quiz',
                    userdate($quiz->timeclose)) . '</div>';

            // Now provide more information depending on the uers's role.
            $context = context_module::instance($quiz->coursemodule);
            if (has_capability('mod/quiz:viewreports', $context)) {
                // For teacher-like people, show a summary of the number of student attempts.
                // The $quiz objects returned by get_all_instances_in_course have the necessary $cm
                // fields set to make the following call work.
                $str .= '<div class="info">' .
                        quiz_num_attempt_summary($quiz, $quiz, true) . '</div>';
            } else if (has_any_capability(array('mod/quiz:reviewmyattempts', 'mod/quiz:attempt'),
                    $context)) { // Student
                // For student-like people, tell them how many attempts they have made.
                if (isset($USER->id) &&
                        ($attempts = quiz_get_user_attempts($quiz->id, $USER->id))) {
                    $numattempts = count($attempts);
                    $str .= '<div class="info">' .
                            get_string('numattemptsmade', 'quiz', $numattempts) . '</div>';
                } else {
                    $str .= '<div class="info">' . $strnoattempts . '</div>';
                }
            } else {
                // For ayone else, there is no point listing this quiz, so stop processing.
                continue;
            }

            // Add the output for this quiz to the rest.
            $str .= '</div>';
            if (empty($htmlarray[$quiz->course]['quiz'])) {
                $htmlarray[$quiz->course]['quiz'] = $str;
            } else {
                $htmlarray[$quiz->course]['quiz'] .= $str;
            }
        }
    }
}

/**
 * Return a textual summary of the number of attempts that have been made at a particular quiz,
 * returns '' if no attempts have been made yet, unless $returnzero is passed as true.
 *
 * @param object $quiz the quiz object. Only $quiz->id is used at the moment.
 * @param object $cm the cm object. Only $cm->course, $cm->groupmode and
 *      $cm->groupingid fields are used at the moment.
 * @param bool $returnzero if false (default), when no attempts have been
 *      made '' is returned instead of 'Attempts: 0'.
 * @param int $currentgroup if there is a concept of current group where this method is being called
 *         (e.g. a report) pass it in here. Default 0 which means no current group.
 * @return string a string like "Attempts: 123", "Attemtps 123 (45 from your groups)" or
 *          "Attemtps 123 (45 from this group)".
 */
function quiz_num_attempt_summary($quiz, $cm, $returnzero = false, $currentgroup = 0) {
    global $DB, $USER;
    $numattempts = $DB->count_records('quiz_attempts', array('quiz'=> $quiz->id, 'preview'=>0));
    if ($numattempts || $returnzero) {
        if (groups_get_activity_groupmode($cm)) {
            $a = new stdClass();
            $a->total = $numattempts;
            if ($currentgroup) {
                $a->group = $DB->count_records_sql('SELECT COUNT(DISTINCT qa.id) FROM ' .
                        '{quiz_attempts} qa JOIN ' .
                        '{groups_members} gm ON qa.userid = gm.userid ' .
                        'WHERE quiz = ? AND preview = 0 AND groupid = ?',
                        array($quiz->id, $currentgroup));
                return get_string('attemptsnumthisgroup', 'quiz', $a);
            } else if ($groups = groups_get_all_groups($cm->course, $USER->id, $cm->groupingid)) {
                list($usql, $params) = $DB->get_in_or_equal(array_keys($groups));
                $a->group = $DB->count_records_sql('SELECT COUNT(DISTINCT qa.id) FROM ' .
                        '{quiz_attempts} qa JOIN ' .
                        '{groups_members} gm ON qa.userid = gm.userid ' .
                        'WHERE quiz = ? AND preview = 0 AND ' .
                        "groupid $usql", array_merge(array($quiz->id), $params));
                return get_string('attemptsnumyourgroups', 'quiz', $a);
            }
        }
        return get_string('attemptsnum', 'quiz', $numattempts);
    }
    return '';
}

/**
 * Returns the same as {@link quiz_num_attempt_summary()} but wrapped in a link
 * to the quiz reports.
 *
 * @param object $quiz the quiz object. Only $quiz->id is used at the moment.
 * @param object $cm the cm object. Only $cm->course, $cm->groupmode and
 *      $cm->groupingid fields are used at the moment.
 * @param object $context the quiz context.
 * @param bool $returnzero if false (default), when no attempts have been made
 *      '' is returned instead of 'Attempts: 0'.
 * @param int $currentgroup if there is a concept of current group where this method is being called
 *         (e.g. a report) pass it in here. Default 0 which means no current group.
 * @return string HTML fragment for the link.
 */
function quiz_attempt_summary_link_to_reports($quiz, $cm, $context, $returnzero = false,
        $currentgroup = 0) {
    global $CFG;
    $summary = quiz_num_attempt_summary($quiz, $cm, $returnzero, $currentgroup);
    if (!$summary) {
        return '';
    }

    require_once($CFG->dirroot . '/mod/quiz/report/reportlib.php');
    $url = new moodle_url('/mod/quiz/report.php', array(
            'id' => $cm->id, 'mode' => quiz_report_default_report($context)));
    return html_writer::link($url, $summary);
}

/**
 * @param string $feature FEATURE_xx constant for requested feature
 * @return bool True if quiz supports feature
 */
function quiz_supports($feature) {
    switch($feature) {
        case FEATURE_GROUPS:                    return true;
        case FEATURE_GROUPINGS:                 return true;
        case FEATURE_GROUPMEMBERSONLY:          return true;
        case FEATURE_MOD_INTRO:                 return true;
        case FEATURE_COMPLETION_TRACKS_VIEWS:   return true;
        case FEATURE_COMPLETION_HAS_RULES:      return true;
        case FEATURE_GRADE_HAS_GRADE:           return true;
        case FEATURE_GRADE_OUTCOMES:            return true;
        case FEATURE_BACKUP_MOODLE2:            return true;
        case FEATURE_SHOW_DESCRIPTION:          return true;
        case FEATURE_CONTROLS_GRADE_VISIBILITY: return true;
        case FEATURE_USES_QUESTIONS:            return true;

        default: return null;
    }
}

/**
 * @return array all other caps used in module
 */
function quiz_get_extra_capabilities() {
    global $CFG;
    require_once($CFG->libdir . '/questionlib.php');
    $caps = question_get_all_capabilities();
    $caps[] = 'moodle/site:accessallgroups';
    return $caps;
}

/**
 * This function extends the settings navigation block for the site.
 *
 * It is safe to rely on PAGE here as we will only ever be within the module
 * context when this is called
 *
 * @param settings_navigation $settings
 * @param navigation_node $quiznode
 * @return void
 */
function quiz_extend_settings_navigation($settings, $quiznode) {
    global $PAGE, $CFG;

    // Require {@link questionlib.php}
    // Included here as we only ever want to include this file if we really need to.
    require_once($CFG->libdir . '/questionlib.php');

    // We want to add these new nodes after the Edit settings node, and before the
    // Locally assigned roles node. Of course, both of those are controlled by capabilities.
    $keys = $quiznode->get_children_key_list();
    $beforekey = null;
    $i = array_search('modedit', $keys);
    if ($i === false and array_key_exists(0, $keys)) {
        $beforekey = $keys[0];
    } else if (array_key_exists($i + 1, $keys)) {
        $beforekey = $keys[$i + 1];
    }

    if (has_capability('mod/quiz:manageoverrides', $PAGE->cm->context)) {
        $url = new moodle_url('/mod/quiz/overrides.php', array('cmid'=>$PAGE->cm->id));
        $node = navigation_node::create(get_string('groupoverrides', 'quiz'),
                new moodle_url($url, array('mode'=>'group')),
                navigation_node::TYPE_SETTING, null, 'mod_quiz_groupoverrides');
        $quiznode->add_node($node, $beforekey);

        $node = navigation_node::create(get_string('useroverrides', 'quiz'),
                new moodle_url($url, array('mode'=>'user')),
                navigation_node::TYPE_SETTING, null, 'mod_quiz_useroverrides');
        $quiznode->add_node($node, $beforekey);
    }

    if (has_capability('mod/quiz:manage', $PAGE->cm->context)) {
        $node = navigation_node::create(get_string('editquiz', 'quiz'),
                new moodle_url('/mod/quiz/edit.php', array('cmid'=>$PAGE->cm->id)),
                navigation_node::TYPE_SETTING, null, 'mod_quiz_edit',
                new pix_icon('t/edit', ''));
        $quiznode->add_node($node, $beforekey);
    }

    if (has_capability('mod/quiz:preview', $PAGE->cm->context)) {
        $url = new moodle_url('/mod/quiz/startattempt.php',
                array('cmid'=>$PAGE->cm->id, 'sesskey'=>sesskey()));
        $node = navigation_node::create(get_string('preview', 'quiz'), $url,
                navigation_node::TYPE_SETTING, null, 'mod_quiz_preview',
                new pix_icon('i/preview', ''));
        $quiznode->add_node($node, $beforekey);
    }

    if (has_any_capability(array('mod/quiz:viewreports', 'mod/quiz:grade'), $PAGE->cm->context)) {
        require_once($CFG->dirroot . '/mod/quiz/report/reportlib.php');
        $reportlist = quiz_report_list($PAGE->cm->context);

        $url = new moodle_url('/mod/quiz/report.php',
                array('id' => $PAGE->cm->id, 'mode' => reset($reportlist)));
        $reportnode = $quiznode->add_node(navigation_node::create(get_string('results', 'quiz'), $url,
                navigation_node::TYPE_SETTING,
                null, null, new pix_icon('i/report', '')), $beforekey);

        foreach ($reportlist as $report) {
            $url = new moodle_url('/mod/quiz/report.php',
                    array('id' => $PAGE->cm->id, 'mode' => $report));
            $reportnode->add_node(navigation_node::create(get_string($report, 'quiz_'.$report), $url,
                    navigation_node::TYPE_SETTING,
                    null, 'quiz_report_' . $report, new pix_icon('i/item', '')));
        }
    }

    question_extend_settings_navigation($quiznode, $PAGE->cm->context)->trim_if_empty();
}

/**
 * Serves the quiz files.
 *
 * @package  mod_quiz
 * @category files
 * @param stdClass $course course object
 * @param stdClass $cm course module object
 * @param stdClass $context context object
 * @param string $filearea file area
 * @param array $args extra arguments
 * @param bool $forcedownload whether or not force download
 * @param array $options additional options affecting the file serving
 * @return bool false if file not found, does not return if found - justsend the file
 */
function quiz_pluginfile($course, $cm, $context, $filearea, $args, $forcedownload, array $options=array()) {
    global $CFG, $DB;

    if ($context->contextlevel != CONTEXT_MODULE) {
        return false;
    }

    require_login($course, false, $cm);

    if (!$quiz = $DB->get_record('quiz', array('id'=>$cm->instance))) {
        return false;
    }

    // The 'intro' area is served by pluginfile.php.
    $fileareas = array('feedback');
    if (!in_array($filearea, $fileareas)) {
        return false;
    }

    $feedbackid = (int)array_shift($args);
    if (!$feedback = $DB->get_record('quiz_feedback', array('id'=>$feedbackid))) {
        return false;
    }

    $fs = get_file_storage();
    $relativepath = implode('/', $args);
    $fullpath = "/$context->id/mod_quiz/$filearea/$feedbackid/$relativepath";
    if (!$file = $fs->get_file_by_hash(sha1($fullpath)) or $file->is_directory()) {
        return false;
    }
    send_stored_file($file, 0, 0, true, $options);
}

/**
 * Called via pluginfile.php -> question_pluginfile to serve files belonging to
 * a question in a question_attempt when that attempt is a quiz attempt.
 *
 * @package  mod_quiz
 * @category files
 * @param stdClass $course course settings object
 * @param stdClass $context context object
 * @param string $component the name of the component we are serving files for.
 * @param string $filearea the name of the file area.
 * @param int $qubaid the attempt usage id.
 * @param int $slot the id of a question in this quiz attempt.
 * @param array $args the remaining bits of the file path.
 * @param bool $forcedownload whether the user must be forced to download the file.
 * @param array $options additional options affecting the file serving
 * @return bool false if file not found, does not return if found - justsend the file
 */
function quiz_question_pluginfile($course, $context, $component,
        $filearea, $qubaid, $slot, $args, $forcedownload, array $options=array()) {
    global $CFG;
    require_once($CFG->dirroot . '/mod/quiz/locallib.php');

    $attemptobj = quiz_attempt::create_from_usage_id($qubaid);
    require_login($attemptobj->get_course(), false, $attemptobj->get_cm());

    if ($attemptobj->is_own_attempt() && !$attemptobj->is_finished()) {
        // In the middle of an attempt.
        if (!$attemptobj->is_preview_user()) {
            $attemptobj->require_capability('mod/quiz:attempt');
        }
        $isreviewing = false;

    } else {
        // Reviewing an attempt.
        $attemptobj->check_review_capability();
        $isreviewing = true;
    }

    if (!$attemptobj->check_file_access($slot, $isreviewing, $context->id,
            $component, $filearea, $args, $forcedownload)) {
        send_file_not_found();
    }

    $fs = get_file_storage();
    $relativepath = implode('/', $args);
    $fullpath = "/$context->id/$component/$filearea/$relativepath";
    if (!$file = $fs->get_file_by_hash(sha1($fullpath)) or $file->is_directory()) {
        send_file_not_found();
    }

    send_stored_file($file, 0, 0, $forcedownload, $options);
}

/**
 * Return a list of page types
 * @param string $pagetype current page type
 * @param stdClass $parentcontext Block's parent context
 * @param stdClass $currentcontext Current context of block
 */
function quiz_page_type_list($pagetype, $parentcontext, $currentcontext) {
    $module_pagetype = array(
        'mod-quiz-*'       => get_string('page-mod-quiz-x', 'quiz'),
        'mod-quiz-view'    => get_string('page-mod-quiz-view', 'quiz'),
        'mod-quiz-attempt' => get_string('page-mod-quiz-attempt', 'quiz'),
        'mod-quiz-summary' => get_string('page-mod-quiz-summary', 'quiz'),
        'mod-quiz-review'  => get_string('page-mod-quiz-review', 'quiz'),
        'mod-quiz-edit'    => get_string('page-mod-quiz-edit', 'quiz'),
        'mod-quiz-report'  => get_string('page-mod-quiz-report', 'quiz'),
    );
    return $module_pagetype;
}

/**
 * @return the options for quiz navigation.
 */
function quiz_get_navigation_options() {
    return array(
        QUIZ_NAVMETHOD_FREE => get_string('navmethod_free', 'quiz'),
        QUIZ_NAVMETHOD_SEQ  => get_string('navmethod_seq', 'quiz')
    );
}


/**
 * Obtains the automatic completion state for this quiz on any conditions
 * in quiz settings, such as if all attempts are used or a certain grade is achieved.
 *
 * @param object $course Course
 * @param object $cm Course-module
 * @param int $userid User ID
 * @param bool $type Type of comparison (or/and; can be used as return value if no conditions)
 * @return bool True if completed, false if not. (If no conditions, then return
 *   value depends on comparison type)
 */
function quiz_get_completion_state($course, $cm, $userid, $type) {
    global $DB;
    global $CFG;

    $quiz = $DB->get_record('quiz', array('id' => $cm->instance), '*', MUST_EXIST);
    if (!$quiz->completionattemptsexhausted && !$quiz->completionpass) {
        return $type;
    }

    // Check if the user has used up all attempts.
    if ($quiz->completionattemptsexhausted) {
        $attempts = quiz_get_user_attempts($quiz->id, $userid, 'finished', true);
        if ($attempts) {
            $lastfinishedattempt = end($attempts);
            $context = context_module::instance($cm->id);
            $quizobj = quiz::create($quiz->id, $userid);
            $accessmanager = new quiz_access_manager($quizobj, time(),
                    has_capability('mod/quiz:ignoretimelimits', $context, $userid, false));
            if ($accessmanager->is_finished(count($attempts), $lastfinishedattempt)) {
                return true;
            }
        }
    }

    // Check for passing grade.
    if ($quiz->completionpass) {
        require_once($CFG->libdir . '/gradelib.php');
        $item = grade_item::fetch(array('courseid' => $course->id, 'itemtype' => 'mod',
                'itemmodule' => 'quiz', 'iteminstance' => $cm->instance));
        if ($item) {
            $grades = grade_grade::fetch_users_grades($item, array($userid), false);
<<<<<<< HEAD
            return $grades[$userid]->is_passed($item);
=======
            if (!empty($grades[$userid])) {
                return $grades[$userid]->is_passed($item);
            }
>>>>>>> 349c9303
        }
    }
    return false;
}<|MERGE_RESOLUTION|>--- conflicted
+++ resolved
@@ -1835,13 +1835,9 @@
                 'itemmodule' => 'quiz', 'iteminstance' => $cm->instance));
         if ($item) {
             $grades = grade_grade::fetch_users_grades($item, array($userid), false);
-<<<<<<< HEAD
-            return $grades[$userid]->is_passed($item);
-=======
             if (!empty($grades[$userid])) {
                 return $grades[$userid]->is_passed($item);
             }
->>>>>>> 349c9303
         }
     }
     return false;
