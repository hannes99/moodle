<?php
// This file is part of Moodle - http://moodle.org/
//
// Moodle is free software: you can redistribute it and/or modify
// it under the terms of the GNU General Public License as published by
// the Free Software Foundation, either version 3 of the License, or
// (at your option) any later version.
//
// Moodle is distributed in the hope that it will be useful,
// but WITHOUT ANY WARRANTY; without even the implied warranty of
// MERCHANTABILITY or FITNESS FOR A PARTICULAR PURPOSE.  See the
// GNU General Public License for more details.
//
// You should have received a copy of the GNU General Public License
// along with Moodle.  If not, see <http://www.gnu.org/licenses/>.

/**
 * Strings for component 'tool_dataprivacy'
 *
 * @package    tool_dataprivacy
 * @copyright  2018 onwards Jun Pataleta
 * @license    http://www.gnu.org/copyleft/gpl.html GNU GPL v3 or later
 */

defined('MOODLE_INTERNAL') || die();

$string['pluginname'] = 'Data privacy';
$string['pluginname_help'] = 'Data privacy plugin';
$string['activitiesandresources'] = 'Activities and resources';
$string['addcategory'] = 'Add category';
$string['addnewdefaults'] = 'Add a new module default';
$string['addpurpose'] = 'Add purpose';
$string['approve'] = 'Approve';
$string['approverequest'] = 'Approve request';
$string['bulkapproverequests'] = 'Approve requests';
$string['bulkdenyrequests'] = 'Deny requests';
$string['cachedef_purpose'] = 'Data purposes';
$string['cachedef_purpose_overrides'] = 'Purpose overrides in the Data privacy tool';
$string['cachedef_contextlevel'] = 'Context levels purpose and category';
$string['cancelrequest'] = 'Cancel request';
$string['cancelrequestconfirmation'] = 'Do you really want cancel this data request?';
$string['categories'] = 'Categories';
$string['category'] = 'Category';
$string['category_help'] = 'A category in the data registry describes a type of data. A new category may be added, or if Inherit is selected, the data category from a higher context is applied. Contexts are (from low to high): Blocks > Activity modules > Courses > Course categories > Site.';
$string['categorycreated'] = 'Category created';
$string['categorydefault'] = 'Default category';
$string['categorydefault_help'] = 'The default category is the data category applied to any new instances. If Inherit is selected, the data category from a higher context is applied. Contexts are (from low to high): Blocks > Activity modules > Courses > Course categories > User > Site.';
$string['categorieslist'] = 'List of data categories';
$string['categoryupdated'] = 'Category updated';
$string['close'] = 'Close';
$string['compliant'] = 'Compliant';
$string['confirmapproval'] = 'Do you really want to approve this data request?';
$string['confirmbulkapproval'] = 'Do you really want to bulk approve the selected data requests?';
$string['confirmcompletion'] = 'Do you really want to mark this user enquiry as complete?';
$string['confirmcontextdeletion'] = 'Do you really want to confirm the deletion of the selected contexts? This will also delete all of the user data for their respective sub-contexts.';
$string['confirmdenial'] = 'Do you really want deny this data request?';
$string['confirmbulkdenial'] = 'Do you really want to bulk deny the selected data requests?';
$string['contactdataprotectionofficer'] = 'Contact the privacy officer';
$string['contactdataprotectionofficer_desc'] = 'If enabled, users will be able to contact the privacy officer and make a data request via a link on their profile page.';
$string['contextlevelname10'] = 'Site';
$string['contextlevelname30'] = 'Users';
$string['contextlevelname40'] = 'Course categories';
$string['contextlevelname50'] = 'Courses';
$string['contextlevelname70'] = 'Activity modules';
$string['contextlevelname80'] = 'Blocks';
$string['contextpurposecategorysaved'] = 'Purpose and category saved.';
$string['contactdpoviaprivacypolicy'] = 'Please contact the privacy officer as described in the privacy policy.';
$string['createcategory'] = 'Create data category';
$string['createnewdatarequest'] = 'Create a new data request';
$string['createpurpose'] = 'Create data purpose';
$string['datadeletion'] = 'Data deletion';
$string['datadeletionpagehelp'] = 'Data for which the retention period has expired are listed here. Please review and confirm data deletion, which will then be executed by the "Delete expired contexts" scheduled task.';
$string['dataprivacy:makedatarequestsforchildren'] = 'Make data requests for minors';
$string['dataprivacy:managedatarequests'] = 'Manage data requests';
$string['dataprivacy:managedataregistry'] = 'Manage data registry';
$string['dataprivacy:downloadownrequest'] = 'Download your own exported data';
$string['dataprivacy:downloadallrequests'] = 'Download exported data for everyone';
$string['dataregistry'] = 'Data registry';
$string['dataregistryinfo'] = 'The data registry enables categories (types of data) and purposes (the reasons for processing data) to be set for all content on the site - from users and courses down to activities and blocks. For each purpose, a retention period may be set. When a retention period has expired, the data is flagged and listed for deletion, awaiting admin confirmation.';
$string['dataretentionexplanation'] = 'This summary shows the default categories and purposes for retaining user data. Certain areas may have more specific categories and purposes than those listed here.';
$string['dataretentionsummary'] = 'Data retention summary';
$string['datarequestcreatedforuser'] = 'Data request created for {$a}';
$string['datarequestemailsubject'] = 'Data request: {$a}';
$string['datarequests'] = 'Data requests';
$string['datecomment'] = '[{$a->date}]: ' . PHP_EOL . ' {$a->comment}';
$string['daterequested'] = 'Date requested';
$string['daterequesteddetail'] = 'Date requested:';
$string['defaultsinfo'] = 'Default categories and purposes are applied to all new and existing instances where a value is not set.';
$string['defaultswarninginfo'] = 'Warning: Changing these defaults may affect the retention period of existing instances.';
$string['deletecategory'] = 'Delete category';
$string['deletecategorytext'] = 'Are you sure you want to delete the category \'{$a}\'?';
$string['deletedefaults'] = 'Delete defaults: {$a}';
$string['deletedefaultsconfirmation'] = 'Are you sure you want to delete the default category and purpose for {$a} modules?';
$string['deleteexpiredcontextstask'] = 'Delete expired contexts';
<<<<<<< HEAD
$string['deleteexpireddatarequeststask'] = 'Delete files from completed data requests that have expired';
$string['deletemyaccount'] = 'Delete my account';
=======
$string['deleteexpireddatarequeststask'] = 'Delete expired data request export files';
>>>>>>> 8743cade
$string['deletepurpose'] = 'Delete purpose';
$string['deletepurposetext'] = 'Are you sure you want to delete the purpose \'{$a}\'?';
$string['defaultssaved'] = 'Defaults saved';
$string['deny'] = 'Deny';
$string['denyrequest'] = 'Deny request';
$string['deprecated'] = 'Deprecated';
$string['deprecatedexplanation'] = 'This plugin is using an old version of one of the privacy interfaces and should be updated.';
$string['download'] = 'Download';
$string['downloadexpireduser'] = 'Download has expired. Submit a new request if you wish to export your personal data.';
$string['dporolemapping'] = 'Privacy officer role mapping';
$string['dporolemapping_desc'] = 'The privacy officer can manage data requests. The capability tool/dataprivacy:managedatarequests must be allowed for a role to be listed as a privacy officer role mapping option.';
$string['editcategories'] = 'Edit categories';
$string['editcategory'] = 'Edit category';
$string['editcategories'] = 'Edit categories';
$string['editdefaults'] = 'Edit defaults: {$a}';
$string['editmoduledefaults'] = 'Edit module defaults';
$string['editpurpose'] = 'Edit purpose';
$string['editpurposes'] = 'Edit purposes';
$string['effectiveretentionperiodcourse'] = '{$a} (after the course end date)';
$string['effectiveretentionperioduser'] = '{$a} (since the last time the user accessed the site)';
$string['emailsalutation'] = 'Dear {$a},';
$string['errorinvalidrequeststatus'] = 'Invalid request status!';
$string['errorinvalidrequesttype'] = 'Invalid request type!';
$string['errornocapabilitytorequestforothers'] = 'User {$a->requestedby} doesn\'t have the capability to make a data request on behalf of user {$a->userid}';
$string['errornoexpiredcontexts'] = 'There are no expired contexts to process';
$string['errorcontexthasunexpiredchildren'] = 'The context "{$a}" still has sub-contexts that have not yet expired. No contexts have been flagged for deletion.';
$string['errorrequestalreadyexists'] = 'You already have an ongoing request.';
$string['errorrequestnotfound'] = 'Request not found';
$string['errorrequestnotwaitingforapproval'] = 'The request is not awaiting approval. Either it is not yet ready or it has already been processed.';
$string['errorsendingmessagetodpo'] = 'An error was encountered while trying to send a message to {$a}.';
$string['exceptionnotificationsubject'] = 'Exception occurred while processing privacy data';
$string['exceptionnotificationbody'] = '<p>Exception occurred while calling <b>{$a->fullmethodname}</b>.<br>This means that plugin <b>{$a->component}</b> did not complete the processing of data. The following exception information may be passed on to the plugin developer:</p><pre>{$a->message}<br>

{$a->backtrace}</pre>';
$string['expiredretentionperiodtask'] = 'Expired retention period';
$string['expiry'] = 'Expiry';
$string['expandplugin'] = 'Expand and collapse plugin.';
$string['expandplugintype'] = 'Expand and collapse plugin type.';
$string['explanationtitle'] = 'Icons used on this page and what they mean.';
$string['external'] = 'Additional';
$string['externalexplanation'] = 'An additional plugin installed on this site.';
$string['filteroption'] = '{$a->category}: {$a->name}';
$string['frontpagecourse'] = 'Front page course';
$string['gdpr_art_6_1_a_description'] = 'The data subject has given consent to the processing of his or her personal data for one or more specific purposes';
$string['gdpr_art_6_1_a_name'] = 'Consent (GDPR Art. 6.1(a))';
$string['gdpr_art_6_1_b_description'] = 'Processing is necessary for the performance of a contract to which the data subject is party or in order to take steps at the request of the data subject prior to entering into a contract';
$string['gdpr_art_6_1_b_name'] = 'Contract (GDPR Art. 6.1(b))';
$string['gdpr_art_6_1_c_description'] = 'Processing is necessary for compliance with a legal obligation to which the controller is subject';
$string['gdpr_art_6_1_c_name'] = 'Legal obligation (GDPR Art 6.1(c))';
$string['gdpr_art_6_1_d_description'] = 'Processing is necessary in order to protect the vital interests of the data subject or of another natural person';
$string['gdpr_art_6_1_d_name'] = 'Vital interests (GDPR Art. 6.1(d))';
$string['gdpr_art_6_1_e_description'] = 'Processing is necessary for the performance of a task carried out in the public interest or in the exercise of official authority vested in the controller';
$string['gdpr_art_6_1_e_name'] = 'Public task (GDPR Art. 6.1(e))';
$string['gdpr_art_6_1_f_description'] = 'Processing is necessary for the purposes of the legitimate interests pursued by the controller or  by a third party, except where such interests are overridden by the interests or fundamental rights and freedoms of the data subject which require protection of personal data, in particular where the data subject is a child';
$string['gdpr_art_6_1_f_name'] = 'Legitimate interests (GDPR Art. 6.1(f))';
$string['gdpr_art_9_2_a_description'] = 'The data subject has given explicit consent to the processing of those personal data for one or more specified purposes, except where Union or Member State law provide that the prohibition referred to in paragraph 1 of GDPR Article 9 may not be lifted by the data subject';
$string['gdpr_art_9_2_a_name'] = 'Explicit consent (GDPR Art. 9.2(a))';
$string['gdpr_art_9_2_b_description'] = 'Processing is necessary for the purposes of carrying out the obligations and exercising specific rights of the controller or of the data subject in the field of employment and social security and social protection law in so far as it is authorised by Union or Member State law or a collective agreement pursuant to Member State law providing for appropriate safeguards for the fundamental rights and the interests of the data subject';
$string['gdpr_art_9_2_b_name'] = 'Employment and social security/protection law (GDPR Art. 9.2(b))';
$string['gdpr_art_9_2_c_description'] = 'Processing is necessary to protect the vital interests of the data subject or of another natural person where the data subject is physically or legally incapable of giving consent';
$string['gdpr_art_9_2_c_name'] = 'Protection of vital interests (GDPR Art. 9.2(c))';
$string['gdpr_art_9_2_d_description'] = 'Processing is carried out in the course of its legitimate activities with appropriate safeguards by a foundation, association or any other not-for-profit body with a political, philosophical, religious or trade-union aim and on condition that the processing relates solely to the members or to former members of the body or to persons who have regular contact with it in connection with its purposes and that the personal data are not disclosed outside that body without the consent of the data subjects';
$string['gdpr_art_9_2_d_name'] = 'Legitimate activities regarding the members/close contacts  of a foundation, association or other not-for-profit body (GDPR Art. 9.2(d))';
$string['gdpr_art_9_2_e_description'] = 'Processing relates to personal data which are manifestly made public by the data subject';
$string['gdpr_art_9_2_e_name'] = 'Data made public by the data subject (GDPR Art. 9.2(e))';
$string['gdpr_art_9_2_f_description'] = 'Processing is necessary for the establishment, exercise or defence of legal claims or whenever courts are acting in their judicial capacity';
$string['gdpr_art_9_2_f_name'] = 'Legal claims and court actions (GDPR Art. 9.2(f))';
$string['gdpr_art_9_2_g_description'] = 'Processing is necessary for reasons of substantial public interest, on the basis of Union or Member State law which shall be proportionate to the aim pursued, respect the essence of the right to data protection and provide for suitable and specific measures to safeguard the fundamental rights and the interests of the data subject';
$string['gdpr_art_9_2_g_name'] = 'Substantial public interest (GDPR Art. 9.2(g))';
$string['gdpr_art_9_2_h_description'] = 'Processing is necessary for the purposes of preventive or occupational medicine, for the assessment of the working capacity of the employee, medical diagnosis, the provision of health or social care or treatment or the management of health or social care systems and services on the basis of Union or Member State law or pursuant to contract with a health professional and subject to the conditions and safeguards referred to in paragraph 3 of GDPR Article 9';
$string['gdpr_art_9_2_h_name'] = 'Medical purposes (GDPR Art. 9.2(h))';
$string['gdpr_art_9_2_i_description'] = 'Processing is necessary for reasons of public interest in the area of public health, such as protecting against serious cross-border threats to health or ensuring high standards of quality and safety of health care and of medicinal products or medical devices, on the basis of Union or Member State law which provides for suitable and specific measures to safeguard the rights and freedoms of the data subject, in particular professional secrecy';
$string['gdpr_art_9_2_i_name'] = 'Public health (GDPR Art. 9.2(i))';
$string['gdpr_art_9_2_j_description'] = 'Processing is necessary for archiving purposes in the public interest, scientific or historical research purposes or statistical purposes in accordance with Article 89(1) based on Union or Member State law which shall be proportionate to the aim pursued, respect the essence of the right to data protection and provide for suitable and specific measures to safeguard the fundamental rights and the interests of the data subject';
$string['gdpr_art_9_2_j_name'] = 'Public interest, or scientific/historical/statistical research (GDPR Art. 9.2(j))';
$string['hide'] = 'Collapse all';
$string['httpwarning'] = 'Any data downloaded from this site may not be encrypted. Please contact your system administrator and request that they install SSL on this site.';
$string['inherit'] = 'Inherit';
$string['lawfulbases'] = 'Lawful bases';
$string['lawfulbases_help'] = 'Select at least one option that will serve as the lawful basis for processing personal data. For details on these lawful bases, please see <a href="https://gdpr-info.eu/art-6-gdpr/" target="_blank">GDPR Art. 6.1</a>';
$string['markcomplete'] = 'Mark as complete';
$string['markedcomplete'] = 'Your enquiry has been marked as complete by the privacy officer.';
$string['messageprovider:contactdataprotectionofficer'] = 'Data requests';
$string['messageprovider:datarequestprocessingresults'] = 'Data request processing results';
$string['messageprovider:notifyexceptions'] = 'Data requests exceptions notifications';
$string['message'] = 'Message';
$string['messagelabel'] = 'Message:';
$string['moduleinstancename'] = '{$a->instancename} ({$a->modulename})';
$string['mypersonaldatarequests'] = 'My personal data requests';
$string['nameandparent'] = '{$a->parent} / {$a->name}';
$string['nameemail'] = '{$a->name} ({$a->email})';
$string['nchildren'] = '{$a} children';
$string['newrequest'] = 'New request';
$string['nodatarequests'] = 'There are no data requests';
$string['nodatarequestsmatchingfilter'] = 'There are no data requests matching the given filter';
$string['noactivitiestoload'] = 'No activities';
$string['noassignedroles'] = 'No assigned roles in this context';
$string['noblockstoload'] = 'No blocks';
$string['nocategories'] = 'There are no categories yet';
$string['nocoursestoload'] = 'No activities';
$string['noexpiredcontexts'] = 'This context level has no data for which the retention period has expired.';
$string['nopersonaldatarequests'] = 'You don\'t have any personal data requests';
$string['nopurposes'] = 'There are no purposes yet';
$string['nosubjectaccessrequests'] = 'There are no data requests that you need to act on';
$string['nosystemdefaults'] = 'Site purpose and category have not yet been defined.';
$string['notset'] = 'Not set (use the default value)';
$string['notyetexpired'] = '{$a} (not yet expired)';
$string['overrideinstances'] = 'Reset instances with custom values';
$string['pluginregistry'] = 'Plugin privacy registry';
$string['pluginregistrytitle'] = 'Plugin privacy compliance registry';
$string['privacy'] = 'Privacy';
$string['privacyofficeronly'] = 'Only users who are assigned a privacy officer role ({$a}) have access to this content';
$string['privacy:metadata:preference:tool_dataprivacy_request-filters'] = 'The filters currently applied to the data requests page.';
$string['privacy:metadata:preference:tool_dataprivacy_request-perpage'] = 'The number of data requests the user prefers to see on one page';
$string['privacy:metadata:request'] = 'Information from personal data requests (subject access and deletion requests) made for this site.';
$string['privacy:metadata:request:comments'] = 'Any user comments accompanying the request.';
$string['privacy:metadata:request:userid'] = 'The ID of the user to whom the request belongs';
$string['privacy:metadata:request:requestedby'] = 'The ID of the user making the request, if made on behalf of another user.';
$string['privacy:metadata:request:dpocomment'] = 'Any comments made by the site\'s privacy officer regarding the request.';
$string['privacy:metadata:request:timecreated'] = 'The timestamp indicating when the request was made by the user.';
$string['privacyrequestexpiry'] = 'Data request expiry';
$string['privacyrequestexpiry_desc'] = 'The time that approved data requests will be available for download before expiring. If set to zero, then there is no time limit.';
$string['protected'] = 'Protected';
$string['protectedlabel'] = 'The retention of this data has a higher legal precedent over a user\'s request to be forgotten. This data will only be deleted after the retention period has expired.';
$string['purpose'] = 'Purpose';
$string['purpose_help'] = 'The purpose describes the reason for processing the data. A new purpose may be added, or if Inherit is selected, the purpose from a higher context is applied. Contexts are (from low to high): Blocks > Activity modules > Courses > Course categories > User > Site.';
$string['purposecreated'] = 'Purpose created';
$string['purposedefault'] = 'Default purpose';
$string['purposedefault_help'] = 'The default purpose is the purpose which is applied to any new instances. If Inherit is selected, the purpose from a higher context is applied. Contexts are (from low to high): Blocks > Activity modules > Courses > Course categories > User > Site.';
$string['purposes'] = 'Purposes';
$string['purposeslist'] = 'List of data purposes';
$string['purposeupdated'] = 'Purpose updated';
$string['replyto'] = 'Reply to';
$string['requestactions'] = 'Actions';
$string['requestapproved'] = 'The request has been approved';
$string['requestby'] = 'Requested by';
$string['requestbydetail'] = 'Requested by:';
$string['requestcomments'] = 'Comments';
$string['requestcomments_help'] = 'This box enables you to enter any further details about your data request.';
$string['requestdenied'] = 'The request has been denied';
$string['requestemailintro'] = 'You have received a data request:';
$string['requestfor'] = 'User';
$string['requestmarkedcomplete'] = 'The request has been marked as complete';
$string['requestorigin'] = 'Site';
$string['requestsapproved'] = 'The requests have been approved';
$string['requestsdenied'] = 'The requests have been denied';
$string['requeststatus'] = 'Status';
$string['requestsubmitted'] = 'Your request has been submitted to the privacy officer';
$string['requesttype'] = 'Type';
$string['requesttypeuser'] = '{$a->typename} ({$a->user})';
$string['requesttype_help'] = 'Select the reason for contacting the privacy officer. Be aware that deletion of all personal  data will result in you no longer being able to log in to the site.';
$string['requesttypedelete'] = 'Delete all of my personal data';
$string['requesttypedeleteshort'] = 'Delete';
$string['requesttypeexport'] = 'Export all of my personal data';
$string['requesttypeexportshort'] = 'Export';
$string['requesttypeothers'] = 'General inquiry';
$string['requesttypeothersshort'] = 'Message';
$string['requireallenddatesforuserdeletion'] = 'Consider courses without end date as active';
$string['requireallenddatesforuserdeletion_desc'] = 'When calculating user expiry, several factors are considered:

* the user\'s last login time is compared against the retention period for users; and
* whether the user is actively enrolled in any courses.

When checking the active enrolment in a course, if the course has no end date then this setting is used to determine whether that course is considered active or not.

If the course has no end date, and this setting is enabled, then the user cannot be deleted.';
$string['requiresattention'] = 'Requires attention.';
$string['requiresattentionexplanation'] = 'This plugin does not implement the Moodle privacy API. If this plugin stores any personal data it will not be able to be exported or deleted through Moodle\'s privacy system.';
$string['resultdeleted'] = 'You recently requested to have your account and personal data in {$a} to be deleted. This process has been completed and you will no longer be able to log in.';
$string['resultdownloadready'] = 'Your copy of your personal data in {$a} that you recently requested is now available for download. Please click on the link below to go to the download page.';
$string['reviewdata'] = 'Review data';
$string['retentionperiod'] = 'Retention period';
$string['retentionperiod_help'] = 'The retention period specifies the length of time that data should be kept for. When the retention period has expired, the data is flagged and listed for deletion, awaiting admin confirmation.';
$string['retentionperiodnotdefined'] = 'No retention period was defined';
$string['retentionperiodzero'] = 'No retention period';
$string['roleoverrides'] = 'Role overrides';
$string['selectbulkaction'] = 'Please select a bulk action.';
$string['selectdatarequests'] = 'Please select data requests.';
$string['selectuserdatarequest'] = 'Select {$a->username}\'s {$a->requesttype} data request.';
$string['send'] = 'Send';
$string['sensitivedatareasons'] = 'Sensitive personal data processing reasons';
$string['sensitivedatareasons_help'] = 'Select one or more applicable reasons that exempts the prohibition of processing sensitive personal data tied to this purpose. For more information, please see  <a href="https://gdpr-info.eu/art-9-gdpr/" target="_blank">GDPR Art. 9.2</a>';
$string['setdefaults'] = 'Set defaults';
$string['statusapproved'] = 'Approved';
$string['statusawaitingapproval'] = 'Awaiting approval';
$string['statuscancelled'] = 'Cancelled';
$string['statuscomplete'] = 'Complete';
$string['statusready'] = 'Download ready';
$string['statusdeleted'] = 'Deleted';
$string['statusdetail'] = 'Status:';
$string['statusexpired'] = 'Expired';
$string['statuspreprocessing'] = 'Pre-processing';
$string['statusprocessing'] = 'Processing';
$string['statuspending'] = 'Pending';
$string['statusrejected'] = 'Rejected';
$string['subjectscope'] = 'Subject scope';
$string['subjectscope_help'] = 'The subject scope lists the roles which may be assigned in this context.';
$string['summary'] = 'Registry configuration summary';
$string['user'] = 'User';
$string['viewrequest'] = 'View the request';
$string['visible'] = 'Expand all';
$string['unexpiredrolewithretention'] = '{$a->retention} (Unexpired)';
$string['expiredrolewithretention'] = '{$a->retention} (Expired)';
$string['defaultexpired'] = 'Data for all users';
$string['defaultexpiredexcept'] = 'Data for all users, except those who hold any of the following roles:<br>
{$a->unexpired}';
$string['defaultunexpiredwithexceptions'] = 'Only data for users who hold any of the following roles:<br>
{$a->expired}
Unless they also hold any of the following roles:<br>
{$a->unexpired}';
$string['defaultunexpired'] = 'Only data for users holding any of the following roles:<br>
{$a->expired}';
$string['tobedeleted'] = 'Data to be deleted';
$string['addroleoverride'] = 'Add role override';
$string['roleoverride'] = 'Role override';
$string['role'] = 'Role';
$string['role_help'] = 'The role which the override should apply to.';
$string['duplicaterole'] = 'Role already specified';
$string['purposeoverview'] = 'A purpose describes the intended use and retention policy for stored data. The basis for storing and retaining that data is also described in the purpose.';
$string['roleoverrideoverview'] = 'The default retention policy can be overridden for specific user roles, allowing you to specify a longer, or a shorter, retention policy. A user is only expired when all of their roles have expired.';<|MERGE_RESOLUTION|>--- conflicted
+++ resolved
@@ -92,12 +92,8 @@
 $string['deletedefaults'] = 'Delete defaults: {$a}';
 $string['deletedefaultsconfirmation'] = 'Are you sure you want to delete the default category and purpose for {$a} modules?';
 $string['deleteexpiredcontextstask'] = 'Delete expired contexts';
-<<<<<<< HEAD
-$string['deleteexpireddatarequeststask'] = 'Delete files from completed data requests that have expired';
+$string['deleteexpireddatarequeststask'] = 'Delete expired data request export files';
 $string['deletemyaccount'] = 'Delete my account';
-=======
-$string['deleteexpireddatarequeststask'] = 'Delete expired data request export files';
->>>>>>> 8743cade
 $string['deletepurpose'] = 'Delete purpose';
 $string['deletepurposetext'] = 'Are you sure you want to delete the purpose \'{$a}\'?';
 $string['defaultssaved'] = 'Defaults saved';
