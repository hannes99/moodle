<?php
// This file is part of Moodle - http://moodle.org/
//
// Moodle is free software: you can redistribute it and/or modify
// it under the terms of the GNU General Public License as published by
// the Free Software Foundation, either version 3 of the License, or
// (at your option) any later version.
//
// Moodle is distributed in the hope that it will be useful,
// but WITHOUT ANY WARRANTY; without even the implied warranty of
// MERCHANTABILITY or FITNESS FOR A PARTICULAR PURPOSE.  See the
// GNU General Public License for more details.
//
// You should have received a copy of the GNU General Public License
// along with Moodle.  If not, see <http://www.gnu.org/licenses/>.

/**
 * Lang strings.
 *
 * Language strings to be used by report/logs
 *
 * @package    report_log
 * @copyright  1999 onwards Martin Dougiamas  {@link http://moodle.com}
 * @license    http://www.gnu.org/copyleft/gpl.html GNU GPL v3 or later
 */

$string['log:view'] = 'View course logs';
$string['log:viewtoday'] = 'View today\'s logs';
<<<<<<< HEAD
$string['page'] = 'Page {$a}';
=======
$string['logsformat'] = 'Logs format';
>>>>>>> d26cfd60
$string['page-report-log-x'] = 'Any log report';
$string['page-report-log-index'] = 'Course log report';
$string['page-report-log-user'] = 'User course log report';
$string['pluginname'] = 'Logs';<|MERGE_RESOLUTION|>--- conflicted
+++ resolved
@@ -26,11 +26,8 @@
 
 $string['log:view'] = 'View course logs';
 $string['log:viewtoday'] = 'View today\'s logs';
-<<<<<<< HEAD
 $string['page'] = 'Page {$a}';
-=======
 $string['logsformat'] = 'Logs format';
->>>>>>> d26cfd60
 $string['page-report-log-x'] = 'Any log report';
 $string['page-report-log-index'] = 'Course log report';
 $string['page-report-log-user'] = 'User course log report';
