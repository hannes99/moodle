<?php

// This file is part of Moodle - http://moodle.org/
//
// Moodle is free software: you can redistribute it and/or modify
// it under the terms of the GNU General Public License as published by
// the Free Software Foundation, either version 3 of the License, or
// (at your option) any later version.
//
// Moodle is distributed in the hope that it will be useful,
// but WITHOUT ANY WARRANTY; without even the implied warranty of
// MERCHANTABILITY or FITNESS FOR A PARTICULAR PURPOSE.  See the
// GNU General Public License for more details.
//
// You should have received a copy of the GNU General Public License
// along with Moodle.  If not, see <http://www.gnu.org/licenses/>.

/**
 * MOODLE VERSION INFORMATION
 *
 * This file defines the current version of the core Moodle code being used.
 * This is compared against the values stored in the database to determine
 * whether upgrades should be performed (see lib/db/*.php)
 *
 * @package    core
 * @copyright  1999 onwards Martin Dougiamas (http://dougiamas.com)
 * @license    http://www.gnu.org/copyleft/gpl.html GNU GPL v3 or later
 */

defined('MOODLE_INTERNAL') || die();

<<<<<<< HEAD
$version  = 2014102400.00;              // YYYYMMDD      = weekly release date of this DEV branch.
                                        //         RR    = release increments - 00 in DEV branches.
                                        //           .XX = incremental changes.

$release  = '2.8beta+ (Build: 20141024)'; // Human-friendly version name
=======
$version  = 2014102200.01;              // YYYYMMDD      = weekly release date of this DEV branch.
                                        //         RR    = release increments - 00 in DEV branches.
                                        //           .XX = incremental changes.

$release  = '2.8beta+ (Build: 20141022)'; // Human-friendly version name
>>>>>>> 107e82f6

$branch   = '28';                       // This version's branch.
$maturity = MATURITY_BETA;             // This version's maturity level.<|MERGE_RESOLUTION|>--- conflicted
+++ resolved
@@ -29,19 +29,11 @@
 
 defined('MOODLE_INTERNAL') || die();
 
-<<<<<<< HEAD
-$version  = 2014102400.00;              // YYYYMMDD      = weekly release date of this DEV branch.
+$version  = 2014102400.01;              // YYYYMMDD      = weekly release date of this DEV branch.
                                         //         RR    = release increments - 00 in DEV branches.
                                         //           .XX = incremental changes.
 
 $release  = '2.8beta+ (Build: 20141024)'; // Human-friendly version name
-=======
-$version  = 2014102200.01;              // YYYYMMDD      = weekly release date of this DEV branch.
-                                        //         RR    = release increments - 00 in DEV branches.
-                                        //           .XX = incremental changes.
-
-$release  = '2.8beta+ (Build: 20141022)'; // Human-friendly version name
->>>>>>> 107e82f6
 
 $branch   = '28';                       // This version's branch.
 $maturity = MATURITY_BETA;             // This version's maturity level.